import { EventBus } from '../EventBus';

/**
 * WaveManager class
 * Manages wave-based gameplay including wave progression, enemy spawning,
 * wave completion, and pause phases between waves
 */
export class WaveManager {
    /**
     * Create a new wave manager
     * @param {Phaser.Scene} scene - The scene this manager belongs to
     * @param {Object} options - Configuration options
     */
    constructor(scene, options = {}) {
        this.scene = scene;

        // Wave configuration
        this.currentWave = options.currentWave || 0;
        this.maxWaves = options.maxWaves || 40;
        this.baseEnemyCount = options.baseEnemyCount || 20;
        this.enemyCountGrowth = options.enemyCountGrowth || 1.2;
        this.bossWaveInterval = options.bossWaveInterval || 10;

        // Wave state
        this.isPaused = false;
        this.isWaveActive = false;
        this.activeEnemies = 0;
        this.activeBosses = 0; // Track active boss enemies separately
        this.enemiesSpawned = 0;
        this.enemiesToSpawn = 0;
        this.pauseBetweenWaves = options.pauseBetweenWaves !== false;

        // UI reference (will be set in init)
        this.uiManager = null;

        // Spawn configuration
        this.baseSpawnDelay = options.baseSpawnDelay || 150;
        this.minSpawnDelay = options.minSpawnDelay || 50;
        this.spawnDelayReduction = options.spawnDelayReduction || 50;
        this.lastBossWave = 0;

        // Timers
        this.spawnTimer = null;

        // Register this manager with the scene
        scene.waveManager = this;
    }

    /**
     * Initialize the wave manager with reference to UI
     * @param {UIManager} uiManager - The UI manager for this scene
     */
    init(uiManager) {
        this.uiManager = uiManager;

        // Update UI with initial wave information
        if (this.uiManager) {
            this.uiManager.updateWaveUI(this.currentWave, this.maxWaves);
        }
    }

    /**
     * Start the next wave of enemies
     */
    startNextWave() {
        // Increment wave counter
        this.currentWave++;

        // Update UI
        if (this.uiManager) {
            this.uiManager.updateWaveUI(this.currentWave, this.maxWaves);
        }

        // Calculate if this is a boss wave
        const isBossWave = this.currentWave % this.bossWaveInterval === 0;

        // Calculate number of enemies to spawn this wave
        this.calculateWaveEnemies(isBossWave);

        // Set wave as active
        this.isWaveActive = true;
        this.isPaused = false;
        this.enemiesSpawned = 0;
        this.activeEnemies = 0;
        this.activeBosses = 0; // Reset boss counter

        // Show wave start UI
        if (this.uiManager) {
            this.uiManager.showWaveStartBanner(this.currentWave, isBossWave);
        }

        // Emit wave start event on both scene events and EventBus
        const eventData = {
            wave: this.currentWave,
            isBossWave,
            enemyCount: this.enemiesToSpawn
        };

        this.scene.events.emit('wave-start', eventData);

        // Also emit on EventBus for consistency with wave-completed
        if (EventBus) {
            EventBus.emit('wave-start', eventData);

            if (this.scene.isDev) {
                console.debug('Wave start event emitted on EventBus', eventData);
            }
        }

        // Start spawning enemies after a delay
        this.scene.time.delayedCall(2000, () => {
            this.startEnemySpawning();
        });
    }

    /**
     * Calculate the number of enemies for this wave
     * @param {boolean} isBossWave - Whether this is a boss wave
     */
    calculateWaveEnemies(isBossWave) {
        // Base formula for regular waves: baseEnemyCount * (enemyCountGrowth ^ (wave-1))
        let enemyCount = Math.round(this.baseEnemyCount * Math.pow(this.enemyCountGrowth, this.currentWave - 1));

        // Boss waves have fewer regular enemies but include a boss
        if (isBossWave) {
            enemyCount = Math.round(enemyCount * 0.7); // 70% of normal count
            this.hasBoss = true;
        } else {
            this.hasBoss = false;
        }

        // Set the number of enemies to spawn this wave
        this.enemiesToSpawn = enemyCount;
    }

    /**
     * Start spawning enemies at intervals
     */
    startEnemySpawning() {
        // Calculate spawn delay based on wave number
        const spawnDelay = Math.max(
            this.minSpawnDelay,
            this.baseSpawnDelay - (this.currentWave - 1) * this.spawnDelayReduction
        );

        // Create a timer that spawns enemies at regular intervals
        this.spawnTimer = this.scene.time.addEvent({
            delay: spawnDelay,
            callback: this.spawnNextEnemy,
            callbackScope: this,
            loop: true
        });
    }

    /**
     * Spawn the next enemy in the wave
     */
    spawnNextEnemy() {
        if (!this.isWaveActive || this.isPaused) return;

        // Stop spawning if we've reached the limit for this wave
        if (this.enemiesSpawned >= this.enemiesToSpawn) {
            if (this.spawnTimer) {
                this.spawnTimer.destroy();
                this.spawnTimer = null;
            }

            // Spawn boss if this is a boss wave and we haven't spawned one yet
            if (this.hasBoss && this.lastBossWave < this.currentWave) {
                this.spawnBoss();
                this.lastBossWave = this.currentWave;
            }
            return;
        }

        // Determine enemy type based on wave number
        const enemyType = this.getEnemyTypeForWave();

        // Determine which group this enemy should be from (using GroupManager)
        let groupId = null;
        if (this.scene.groupManager) {
            groupId = this.scene.groupManager.getNextSpawnGroup();
        }

        // Determine spawn location
        const mapDimensions = this.scene.mapDimensions;
        if (!mapDimensions) return;

        // Calculate spawn position (off-screen)
        const spawnPosition = this.getRandomSpawnPosition(mapDimensions);

        // Spawn enemy using scene's enemy manager with group assignment
        if (this.scene.enemyManager) {
            const enemyOptions = groupId ? { groupId } : {};

            // Spawn the enemy with the determined group
            const enemy = this.scene.enemyManager.spawnEnemy(
                enemyType,
                spawnPosition.x,
                spawnPosition.y,
                enemyOptions
            );

            // If enemy spawned successfully, increase counters
            if (enemy) {
                this.enemiesSpawned++;
                this.activeEnemies++;
            }

            // Occasionally spawn enemies in groups (higher chance in later waves)
            if (Math.random() < 0.05 + (this.currentWave / 100)) {
                const groupSize = Math.min(3 + Math.floor(this.currentWave / 10), 8);
                this.spawnEnemyGroup(spawnPosition.x, spawnPosition.y, groupSize, enemyType, groupId);
            }
        }

        // Update UI if available
        if (this.uiManager) {
            this.uiManager.updateDebugInfo();
        }
    }

    /**
     * Spawn a group of enemies at a location
     * @param {number} x - X coordinate
     * @param {number} y - Y coordinate
     * @param {number} groupSize - Number of enemies in the group
     * @param {string} enemyType - Type of enemies to spawn
     * @param {string} groupId - Optional group ID to assign to enemies
     */
    spawnEnemyGroup(x, y, groupSize, enemyType, groupId = null) {
        if (!this.scene.enemyManager) return;

        const spreadRadius = 100;
        const enemyOptions = groupId ? { groupId } : {};

        const enemies = this.scene.enemyManager.spawnEnemyGroup(
            enemyType, x, y, groupSize, spreadRadius, enemyOptions
        );

        // Update counters for each successfully spawned enemy
        if (enemies && enemies.length) {
            this.enemiesSpawned += enemies.length;
            this.activeEnemies += enemies.length;
        }
    }

    /**
     * Spawn a boss enemy
     */
    spawnBoss() {
        // Get the player's position
        if (!this.scene.player) return;
        const playerPos = this.scene.player.getPosition();

        // Spawn boss at a medium distance from player
        const spawnDistance = 500;
        const randomAngle = Math.random() * Math.PI * 2;
        const spawnX = playerPos.x + Math.cos(randomAngle) * spawnDistance;
        const spawnY = playerPos.y + Math.sin(randomAngle) * spawnDistance;

        // Clamp to map boundaries
        const mapDimensions = this.scene.mapDimensions;
        const x = Phaser.Math.Clamp(spawnX, 100, mapDimensions.width - 100);
        const y = Phaser.Math.Clamp(spawnY, 100, mapDimensions.height - 100);

        // Determine boss type - currently simplified to use the only boss type
        const bossType = 'boss1';

        // Spawn boss using scene's enemy manager
        if (this.scene.enemyManager) {
            // Bosses don't get assigned to a group as they're special enemies
            const boss = this.scene.enemyManager.spawnEnemy(bossType, x, y);

            if (boss) {
                this.activeEnemies++;
                this.activeBosses++; // Increment boss counter

                // Play boss spawn sound if available
                if (this.scene.soundManager) {
                    this.scene.soundManager.playSoundEffect('shoot_shotgun', { volume: 1.0 });
                }

                // Create boss spawn effect
                this.createBossSpawnEffect(x, y);
            }
        }
    }

    /**
     * Create visual effect for boss spawning
     * @param {number} x - X position
     * @param {number} y - Y position
     */
    createBossSpawnEffect(x, y) {
        // Create a shockwave effect
        const circle1 = this.scene.add.circle(x, y, 5, 0xff0000, 0.7);
        const circle2 = this.scene.add.circle(x, y, 10, 0xff0000, 0.5);

        circle1.setDepth(100);
        circle2.setDepth(99);

        // Animate the circles outward
        this.scene.tweens.add({
            targets: circle1,
            radius: 150,
            alpha: 0,
            duration: 1000,
            ease: 'Cubic.Out',
            onComplete: () => circle1.destroy()
        });

        this.scene.tweens.add({
            targets: circle2,
            radius: 200,
            alpha: 0,
            duration: 1500,
            ease: 'Cubic.Out',
            onComplete: () => circle2.destroy()
        });

        // Add camera shake
        this.scene.cameras.main.shake(500, 0.01);
    }

    /**
     * Determine enemy type based on wave number
     * Higher waves introduce stronger enemy types
     * @returns {string} Enemy type identifier
     */
    getEnemyTypeForWave() {
        if (this.currentWave < 5) {
            // Early waves only have basic enemies
            return 'enemy1';
        } else if (this.currentWave < 15) {
            // Mid waves introduce enemy2 with increasing probability
            const enemy2Chance = (this.currentWave - 5) / 20;
            return Math.random() < enemy2Chance ? 'enemy2' : 'enemy1';
        } else {
            // Later waves have more enemy2 than enemy1
            const enemy2Chance = Math.min(0.7, (this.currentWave - 15) / 30);
            return Math.random() < enemy2Chance ? 'enemy2' : 'enemy1';
        }
    }

    /**
     * Get a random off-screen spawn position
     * @param {Object} mapDimensions - The map dimensions
     * @returns {Object} Spawn position {x, y}
     */
    getRandomSpawnPosition(mapDimensions) {
        const camera = this.scene.cameras.main;
        const margin = 100;

        // Determine spawn location type
        const spawnType = Math.random();

        // Edge spawn (80% chance)
        if (spawnType < 0.8) {
            // Choose which edge to spawn on (0: top, 1: right, 2: bottom, 3: left)
            const edge = Math.floor(Math.random() * 4);

            switch (edge) {
                case 0: // Top
                    return {
                        x: Phaser.Math.Between(margin, mapDimensions.width - margin),
                        y: -margin
                    };
                case 1: // Right
                    return {
                        x: mapDimensions.width + margin,
                        y: Phaser.Math.Between(margin, mapDimensions.height - margin)
                    };
                case 2: // Bottom
                    return {
                        x: Phaser.Math.Between(margin, mapDimensions.width - margin),
                        y: mapDimensions.height + margin
                    };
                case 3: // Left
                    return {
                        x: -margin,
                        y: Phaser.Math.Between(margin, mapDimensions.height - margin)
                    };
            }
        }
        // Corner spawn (20% chance)
        else {
            // Choose which corner to spawn in (0: top-left, 1: top-right, 2: bottom-right, 3: bottom-left)
            const corner = Math.floor(Math.random() * 4);

            switch (corner) {
                case 0: // Top-left
                    return {
                        x: -margin,
                        y: -margin
                    };
                case 1: // Top-right
                    return {
                        x: mapDimensions.width + margin,
                        y: -margin
                    };
                case 2: // Bottom-right
                    return {
                        x: mapDimensions.width + margin,
                        y: mapDimensions.height + margin
                    };
                case 3: // Bottom-left
                    return {
                        x: -margin,
                        y: mapDimensions.height + margin
                    };
            }
        }

        // Fallback (should not reach here)
        return {
            x: -margin,
            y: -margin
        };
    }

    /**
     * Handle when an enemy is killed
     * @param {boolean} isBoss - Whether the killed enemy was a boss
     * @param {string} enemyType - The type of enemy that was killed
     */
    onEnemyKilled(isBoss, enemyType) {
        // Debug log the kill if in dev mode
        if (this.scene.isDev) {
            console.debug(`[WaveManager] Enemy killed: ${enemyType}, isBoss: ${isBoss}, active enemies remaining: ${this.activeEnemies - 1}, active bosses: ${isBoss ? this.activeBosses - 1 : this.activeBosses}`);
        }
        
        // Ensure counts never go below zero to prevent the bug
        if (this.activeEnemies > 0) {
            this.activeEnemies--;
        } else {
            // Log issue but correct the counter
            console.warn('[WaveManager] Attempted to decrease activeEnemies below zero');
            this.activeEnemies = 0;
        }

        // If it was a boss, also decrease boss count
        if (isBoss) {
            if (this.activeBosses > 0) {
                this.activeBosses--;
            } else {
                console.warn('[WaveManager] Attempted to decrease activeBosses below zero');
                this.activeBosses = 0;
            }
        }

        // Check if wave is complete:
        // For boss waves: all regular enemies and bosses must be defeated
        // For regular waves: all enemies must be defeated
        const allEnemiesSpawned = this.enemiesSpawned >= this.enemiesToSpawn;
        const isBossWave = this.currentWave % this.bossWaveInterval === 0;

        if (this.isWaveActive && allEnemiesSpawned) {
            if (isBossWave && this.hasBoss) {
                // For boss waves, make sure BOTH regular enemies AND bosses are defeated
                if (this.activeEnemies === 0 && this.activeBosses === 0) {
                    if (this.scene.isDev) {
                        console.debug('[WaveManager] Boss wave completed via onEnemyKilled');
                    }
                    this.completeWave();
                }
            } else {
                // For regular waves, just check if all enemies are defeated
                if (this.activeEnemies <= 0) {
                    if (this.scene.isDev) {
                        console.debug('[WaveManager] Regular wave completed via onEnemyKilled');
                    }
                    this.completeWave();
                }
            }
        }
    }

    /**
     * Complete the current wave
     */
    completeWave() {
        // Mark wave as complete
        this.isWaveActive = false;

        // Check for game completion
        const isLastWave = this.currentWave >= this.maxWaves;

        if (isLastWave) {
            // Player has won the game
            this.gameVictory();
        } else {
            // Enter pause phase between waves
            this.enterPausePhase();
        }

        // Emit wave completed event on both the scene events and EventBus
        // This ensures all listeners receive the event
        const eventData = {
            wave: this.currentWave,
            isLastWave
        };

        this.scene.events.emit('wave-completed', eventData);

        // Also emit on EventBus to ensure ShopManager receives it
        if (EventBus) {
            EventBus.emit('wave-completed', eventData);

            if (this.scene.isDev) {
                console.debug('Wave completed event emitted on EventBus', eventData);
            }
        }
        
        // Call registered end of round callbacks
        if (this._endOfRoundCallbacks && this._endOfRoundCallbacks.length > 0) {
            for (const callback of this._endOfRoundCallbacks) {
                try {
                    callback(eventData);
                } catch (error) {
                    console.error('[WaveManager] Error executing end of round callback', error);
                }
            }
        }
    }

    /**
     * Enter pause phase between waves
     */
    enterPausePhase() {
        // Only enter pause phase if configured to do so
        if (!this.pauseBetweenWaves) {
            this.startNextWave();
            return;
        }

        this.isPaused = true;

        // Show wave complete UI
        if (this.uiManager) {
            this.uiManager.showWaveCompleteUI();
        }
    }

    /**
     * Handle game victory (all waves completed)
     */
    gameVictory() {
        // Emit victory event
        this.scene.events.emit('victory');
    }

    /**
     * Update method called each frame
     */
    update() {
        // Skip updates if game is paused
        if (this.scene.isPaused) return;
<<<<<<< HEAD

        // Basic update checks - nothing needed for now
=======
        
        // If wave is active, periodically verify enemy counts match reality
        if (this.isWaveActive && this.scene.enemyManager) {
            // Every 2 seconds, verify enemy count matches reality
            const now = this.scene.time.now;
            if (!this._lastVerifyTime || now - this._lastVerifyTime > 2000) {
                this._lastVerifyTime = now;
                this.verifyEnemyCount();
            }
        }
    }
    
    /**
     * Verify that tracked enemy count matches actual enemies in the scene
     * This helps prevent waves getting stuck due to tracking errors
     * @private
     */
    verifyEnemyCount() {
        if (!this.scene.enemyManager || !this.isWaveActive) return;
        
        // First, clean up any inactive enemies that might still be counted
        const cleanedUpCount = this.cleanupInactiveEnemies();
        
        // Get the actual count from enemy manager
        const actualEnemyCount = this.scene.enemyManager.getEnemyCount();
        const actualBossCount = this.scene.enemyManager.getEnemyCount('boss1');
        
        // Log any discrepancies in dev mode
        if (this.scene.isDev && (actualEnemyCount !== this.activeEnemies || actualBossCount !== this.activeBosses)) {
            console.debug(`[WaveManager] Enemy count mismatch! Tracked: ${this.activeEnemies} (bosses: ${this.activeBosses}), Actual: ${actualEnemyCount} (bosses: ${actualBossCount})`);
        }
        
        // Check for negative values (error condition) and fix them
        if (this.activeEnemies < 0) {
            console.warn('[WaveManager] Negative activeEnemies count detected, resetting to actual count');
            this.activeEnemies = 0;
        }
        
        if (this.activeBosses < 0) {
            console.warn('[WaveManager] Negative activeBosses count detected, resetting to actual count');
            this.activeBosses = 0;
        }
        
        // If there's a mismatch, always update our tracking to match reality
        if (actualEnemyCount !== this.activeEnemies || actualBossCount !== this.activeBosses) {
            // Update our tracking to match reality
            this.activeEnemies = actualEnemyCount;
            this.activeBosses = actualBossCount;
        }
        
        // MODIFIED: Check if the target number of enemies has been surpassed (not requiring exact count)
        // This makes wave completion more reliable with multiple spawning systems
        const enemySpawnThresholdMet = this.enemiesSpawned >= this.enemiesToSpawn;
        const isBossWave = this.currentWave % this.bossWaveInterval === 0;
        
        // Enhanced debugging to track why waves aren't completing
        if (this.scene.isDev) {
            console.debug(`[WaveManager] Wave completion check:
                - Wave: ${this.currentWave}
                - Enemy spawn threshold met: ${enemySpawnThresholdMet} (${this.enemiesSpawned}/${this.enemiesToSpawn})
                - Active enemies: ${this.activeEnemies}
                - Is boss wave: ${isBossWave}
                - Active bosses: ${this.activeBosses}
                - Wave active: ${this.isWaveActive}
                - Wave state: ${this.isPaused ? 'Paused' : 'Active'}`);
        }

        // Force verification of boss spawn state
        if (isBossWave && enemySpawnThresholdMet && !this.spawnTimer && this.hasBoss && this.activeBosses === 0) {
            // All regular enemies spawned and no boss active, check if boss was ever spawned
            if (this.lastBossWave < this.currentWave) {
                // Boss wasn't spawned yet but should have been - trigger boss spawn
                if (this.scene.isDev) {
                    console.debug('[WaveManager] Forcing boss spawn for boss wave');
                }
                this.spawnBoss();
                this.lastBossWave = this.currentWave;
                return;
            }
        }

        // Check if the wave should be completed - FORCING COMPLETION IF THRESHOLD MET AND NO ENEMIES
        // This is a more aggressive approach to ensure waves complete
        if (enemySpawnThresholdMet && this.activeEnemies === 0) {
            if (isBossWave) {
                // For boss wave, ensure both regular enemies and boss are defeated
                if (this.activeBosses === 0) {
                    // Don't call completeWave if wave is already completed
                    if (this.isWaveActive) {
                        if (this.scene.isDev) {
                            console.debug('[WaveManager] Boss wave completed via verifyEnemyCount');
                        }
                        this.completeWave();
                    }
                }
            } else {
                // For regular waves, all enemies must be defeated
                if (this.isWaveActive) {
                    if (this.scene.isDev) {
                        console.debug('[WaveManager] Regular wave completed via verifyEnemyCount');
                    }
                    this.completeWave();
                }
            }
        } else if (this.scene.isDev && this.isWaveActive) {
            // If wave isn't completing, explain why
            let reason = "";
            if (!enemySpawnThresholdMet) {
                reason = `Enemy spawn threshold not met: ${this.enemiesSpawned}/${this.enemiesToSpawn}`;
            } else if (this.activeEnemies > 0) {
                reason = `Active enemies still present: ${this.activeEnemies}`;
            } else if (isBossWave && this.activeBosses > 0) {
                reason = `Boss still active: ${this.activeBosses}`;
            }
            
            if (reason) {
                console.debug(`[WaveManager] Wave not completing because: ${reason}`);
            }
        }
    }
    
    /**
     * Force cleanup of any inactive enemies to prevent counting issues
     * Call this before wave completion checks
     * @private
     */
    cleanupInactiveEnemies() {
        if (!this.scene.enemyManager) return;
        
        let inactiveCount = 0;
        
        // Loop through enemy manager's enemies
        for (let i = this.scene.enemyManager.enemies.length - 1; i >= 0; i--) {
            const enemy = this.scene.enemyManager.enemies[i];
            
            // Check if this enemy is inactive or missing graphics
            if (!enemy || !enemy.active || !enemy.graphics || !enemy.graphics.active) {
                // Release back to pool to ensure it's properly removed from tracking
                this.scene.enemyManager.releaseEnemy(enemy);
                inactiveCount++;
            }
        }
        
        // Log cleanup results if any enemies were cleaned up
        if (inactiveCount > 0 && this.scene.isDev) {
            console.debug(`[WaveManager] Cleaned up ${inactiveCount} inactive enemies`);
        }
        
        return inactiveCount;
>>>>>>> 8e8aad49
    }

    /**
     * Get current wave number
     * @returns {number} Current wave number
     */
    getCurrentWave() {
        return this.currentWave;
    }

    /**
     * Get number of active enemies
     * @returns {number} Active enemy count
     */
    getActiveEnemyCount() {
        return this.activeEnemies;
    }

    /**
     * Check if the wave manager is in pause phase between waves
     * @returns {boolean} True if in pause phase
     */
    isInPausePhase() {
        return !this.isWaveActive && this.isPaused;
    }

    /**
     * Reset the wave manager state
     */
    reset() {
        this.currentWave = 0;
        this.isPaused = false;
        this.isWaveActive = false;
        this.activeEnemies = 0; // Reset to 0
        this.activeBosses = 0;  // Reset to 0
        this.enemiesSpawned = 0;
        this.enemiesToSpawn = 0;
        this.hasBoss = false;
        this.lastBossWave = 0;

        if (this.spawnTimer) {
            this.spawnTimer.destroy();
            this.spawnTimer = null;
        }

        // Reset GroupManager counts if it exists
        if (this.scene.groupManager) {
            this.scene.groupManager.reset();
        }

        // Update UI with initial wave information
        if (this.uiManager) {
            this.uiManager.updateWaveUI(this.currentWave, this.maxWaves);
        }
    }

    /**
     * Debug the current state of wave tracking
     * @returns {Object} Current state of enemy tracking
     */
    debugState() {
        return {
            wave: this.currentWave,
            isActive: this.isWaveActive,
            isPaused: this.isPaused,
            enemiesSpawned: this.enemiesSpawned,
            enemiesToSpawn: this.enemiesToSpawn,
            activeEnemies: this.activeEnemies,
            activeBosses: this.activeBosses,
            hasBoss: this.hasBoss,
            lastBossWave: this.lastBossWave
        };
    }
    
    /**
     * Register enemies that are spawned by external systems
     * This method allows systems like FactionBattleManager to notify WaveManager
     * about enemies they spawn outside normal wave spawning
     * 
     * @param {number} count - Number of enemies spawned externally
     */
    registerExternalEnemySpawn(count) {
        if (typeof count !== 'number' || count <= 0) return;
        
        // Track these as part of our spawn counts
        this.enemiesSpawned += count;
        this.activeEnemies += count;
        
        if (this.scene.isDev) {
            console.debug(`[WaveManager] Registered ${count} external enemy spawns. New totals: Spawned=${this.enemiesSpawned}, Active=${this.activeEnemies}`);
        }
    }
    
    /**
     * Register a callback function to be called at the end of each round
     * Used by systems like ShopManager to integrate with wave completion
     * @param {Function} callback - The function to call when a wave is completed
     */
    registerEndOfRoundCallback(callback) {
        if (!this._endOfRoundCallbacks) {
            this._endOfRoundCallbacks = [];
        }
        
        if (!this._endOfRoundCallbacks.includes(callback)) {
            this._endOfRoundCallbacks.push(callback);
            
            if (this.scene.isDev) {
                console.debug('[WaveManager] End of round callback registered');
            }
        }
    }
    
    /**
     * Unregister a previously registered end of round callback
     * @param {Function} callback - The callback to unregister
     */
    unregisterEndOfRoundCallback(callback) {
        if (!this._endOfRoundCallbacks) return;
        
        const index = this._endOfRoundCallbacks.indexOf(callback);
        if (index !== -1) {
            this._endOfRoundCallbacks.splice(index, 1);
            
            if (this.scene.isDev) {
                console.debug('[WaveManager] End of round callback unregistered');
            }
        }
    }
}<|MERGE_RESOLUTION|>--- conflicted
+++ resolved
@@ -556,11 +556,7 @@
     update() {
         // Skip updates if game is paused
         if (this.scene.isPaused) return;
-<<<<<<< HEAD
-
-        // Basic update checks - nothing needed for now
-=======
-        
+ 
         // If wave is active, periodically verify enemy counts match reality
         if (this.isWaveActive && this.scene.enemyManager) {
             // Every 2 seconds, verify enemy count matches reality
@@ -709,7 +705,7 @@
         }
         
         return inactiveCount;
->>>>>>> 8e8aad49
+
     }
 
     /**
