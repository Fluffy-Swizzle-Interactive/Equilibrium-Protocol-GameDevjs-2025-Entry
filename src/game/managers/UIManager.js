<<<<<<< HEAD
import { DEPTHS, GroupId } from '../constants';
=======
import { DEPTHS, GroupId, CHAOS } from '../constants';
>>>>>>> dba6cf8c
import { EventBus } from '../EventBus';

/**
 * UIManager class
 * Centralized manager for all UI elements in the game including
 * wave information, health bar, wave banners, and the next wave button
 */
export class UIManager {
    /**
     * Create a new UI manager
     * @param {Phaser.Scene} scene - The scene this manager belongs to
     */
    constructor(scene) {
        this.scene = scene;
        this.elements = {}; // Store all UI elements
        this.groups = {}; // Store UI element groups
        this.isDebugShown = false;
        this.initialized = false;

        // Register with scene for easier access
        scene.uiManager = this;
    }
    
    /**
     * Initialize UI elements
     * @param {Object} options - Configuration options
     */
    init(options = {}) {
        // Skip if already initialized
        if (this.initialized) return;

        // Store configuration options
        this.options = {
            showDebug: options.showDebug !== undefined ? options.showDebug : false,
            ...options
        };
        
        // Create UI container
        this.createUIContainer();
        
        // Create wave UI
        this.createWaveUI();
        
        // Create health UI
        this.createHealthUI();
        
        // Create wave banner
        this.createWaveBanner();
        
        // Create next wave button
        this.createNextWaveButton();
        
        // Create victory and game over UI
        this.createEndGameUI();
        
        // Create pause overlay
        this.createPauseOverlay();
        
        // Create debug info
        if (this.options.showDebug) {
            this.createDebugInfo();
            this.isDebugShown = true;
        }

        // Add chaos meter display
        this.setupGroupDisplay();

        // Create cash display UI
        this.createCashUI();

        // Set up event listeners
        this.setupEventListeners();

        this.initialized = true;
    }
    
    /**
     * Create the main UI container
     */
    createUIContainer() {
        // Get camera dimensions
        const width = this.scene.cameras.main.width;
        const height = this.scene.cameras.main.height;
        
        // Create UI container that stays fixed to the camera
        this.elements.container = this.scene.add.container(0, 0)
            .setScrollFactor(0) // Don't move with camera
            .setDepth(100); // Always on top
    }
    
    /**
     * Create wave number display
     */
    createWaveUI() {
        // Create wave text background
        this.elements.waveBackground = this.scene.add.rectangle(
            20, 20, 140, 40,
            0x000000, 0.7
        ).setOrigin(0, 0).setScrollFactor(0).setDepth(100);
        
        // Create wave text
        this.elements.waveText = this.scene.add.text(
            30, 30, 'Wave: 0/40',
            { fontFamily: 'Arial', fontSize: 20, color: '#ffffff' }
        ).setScrollFactor(0).setDepth(101);
        
        // Add to container
        this.elements.container.add(this.elements.waveBackground);
        this.elements.container.add(this.elements.waveText);
    }
    
    /**
     * Create health bar UI
     */
    createHealthUI() {
        const width = this.scene.cameras.main.width;
        
        // Create health background
        this.elements.healthBackground = this.scene.add.rectangle(
            width - 220, 20, 200, 30,
            0x000000, 0.7
        ).setOrigin(0, 0).setScrollFactor(0).setDepth(100);
        
        // Create health bar
        this.elements.healthBar = this.scene.add.rectangle(
            width - 215, 25, 190, 20,
            0xff0000, 1
        ).setOrigin(0, 0).setScrollFactor(0).setDepth(101);
        
        // Create health text
        this.elements.healthText = this.scene.add.text(
            width - 120, 30, '100%',
            { fontFamily: 'Arial', fontSize: 14, color: '#ffffff' }
        ).setOrigin(0.5, 0.5).setScrollFactor(0).setDepth(102);
        
        // Add to container
        this.elements.container.add(this.elements.healthBackground);
        this.elements.container.add(this.elements.healthBar);
        this.elements.container.add(this.elements.healthText);
    }
    
    /**
     * Create wave banner for displaying wave start/end
     */
    createWaveBanner() {
        const width = this.scene.cameras.main.width;
        const height = this.scene.cameras.main.height;
        
        // Create banner background
        this.elements.waveBannerBg = this.scene.add.rectangle(
            width / 2, height * 0.3, 400, 150,
            0x000099, 0.8
        ).setOrigin(0.5).setScrollFactor(0).setDepth(110);
        
        // Create banner text
        this.elements.waveBannerText = this.scene.add.text(
            width / 2, height * 0.3, 'Wave 1',
            { 
                fontFamily: 'Arial', 
                fontSize: 36, 
                color: '#ffffff',
                align: 'center'
            }
        ).setOrigin(0.5).setScrollFactor(0).setDepth(111);
        
        // Add to container and hide initially
        this.elements.container.add(this.elements.waveBannerBg);
        this.elements.container.add(this.elements.waveBannerText);
        this.elements.waveBannerBg.setVisible(false);
        this.elements.waveBannerText.setVisible(false);
    }
    
    /**
     * Create next wave button
     */
    createNextWaveButton() {
        const width = this.scene.cameras.main.width;
        const height = this.scene.cameras.main.height;
        
        // Create button background
        this.elements.nextWaveButtonBg = this.scene.add.rectangle(
            width / 2, height - 80, 220, 60,
            0x006600, 1
        ).setOrigin(0.5).setScrollFactor(0).setDepth(110);
        
        // Create button text
        this.elements.nextWaveButtonText = this.scene.add.text(
            width / 2, height - 80, 'Start Next Wave',
            { 
                fontFamily: 'Arial', 
                fontSize: 20, 
                color: '#ffffff',
                align: 'center'
            }
        ).setOrigin(0.5).setScrollFactor(0).setDepth(111);
        
        // Make interactive
        this.elements.nextWaveButtonBg.setInteractive({ useHandCursor: true });
        this.elements.nextWaveButtonText.setInteractive({ useHandCursor: true });
        
        // Add hover effect
        this.elements.nextWaveButtonBg.on('pointerover', () => {
            this.elements.nextWaveButtonBg.setFillStyle(0x008800);
        });
        
        this.elements.nextWaveButtonBg.on('pointerout', () => {
            this.elements.nextWaveButtonBg.setFillStyle(0x006600);
        });
        
        // Add click event
        this.elements.nextWaveButtonBg.on('pointerdown', () => {
            this.onNextWaveClick();
        });
        
        this.elements.nextWaveButtonText.on('pointerdown', () => {
            this.onNextWaveClick();
        });
        
        // Add to container and hide initially
        this.elements.container.add(this.elements.nextWaveButtonBg);
        this.elements.container.add(this.elements.nextWaveButtonText);
        this.elements.nextWaveButtonBg.setVisible(false);
        this.elements.nextWaveButtonText.setVisible(false);
    }
    
    /**
     * Create victory and game over UI
     */
    createEndGameUI() {
        const width = this.scene.cameras.main.width;
        const height = this.scene.cameras.main.height;
        
        // Create game over overlay
        this.elements.gameOverOverlay = this.scene.add.rectangle(
            0, 0, width, height,
            0x000000, 0.8
        ).setOrigin(0).setScrollFactor(0).setDepth(200);
        
        // Create game over text
        this.elements.gameOverText = this.scene.add.text(
            width / 2, height / 2 - 50, 'GAME OVER',
            { 
                fontFamily: 'Arial', 
                fontSize: 48, 
                color: '#ff0000',
                align: 'center'
            }
        ).setOrigin(0.5).setScrollFactor(0).setDepth(201);
        
        // Create victory text
        this.elements.victoryText = this.scene.add.text(
            width / 2, height / 2 - 50, 'VICTORY!',
            { 
                fontFamily: 'Arial', 
                fontSize: 48, 
                color: '#00ff00',
                align: 'center'
            }
        ).setOrigin(0.5).setScrollFactor(0).setDepth(201);
        
        // Create stats text
        this.elements.endGameStats = this.scene.add.text(
            width / 2, height / 2 + 50, '',
            { 
                fontFamily: 'Arial', 
                fontSize: 24, 
                color: '#ffffff',
                align: 'center'
            }
        ).setOrigin(0.5).setScrollFactor(0).setDepth(201);
        
        // Create restart button
        this.elements.restartButton = this.scene.add.rectangle(
            width / 2, height / 2 + 150, 200, 60,
            0x555555, 1
        ).setOrigin(0.5).setScrollFactor(0).setDepth(201);
        
        // Create restart text
        this.elements.restartText = this.scene.add.text(
            width / 2, height / 2 + 150, 'Back to Menu',
            { 
                fontFamily: 'Arial', 
                fontSize: 20, 
                color: '#ffffff',
                align: 'center'
            }
        ).setOrigin(0.5).setScrollFactor(0).setDepth(202);
        
        // Make restart button interactive
        this.elements.restartButton.setInteractive({ useHandCursor: true });
        this.elements.restartText.setInteractive({ useHandCursor: true });
        
        // Add hover effect
        this.elements.restartButton.on('pointerover', () => {
            this.elements.restartButton.setFillStyle(0x777777);
        });
        
        this.elements.restartButton.on('pointerout', () => {
            this.elements.restartButton.setFillStyle(0x555555);
        });
        
        // Add click event
        this.elements.restartButton.on('pointerdown', () => {
            this.onRestartClick();
        });
        
        this.elements.restartText.on('pointerdown', () => {
            this.onRestartClick();
        });
        
        // Add to container and hide initially
        this.elements.container.add(this.elements.gameOverOverlay);
        this.elements.container.add(this.elements.gameOverText);
        this.elements.container.add(this.elements.victoryText);
        this.elements.container.add(this.elements.endGameStats);
        this.elements.container.add(this.elements.restartButton);
        this.elements.container.add(this.elements.restartText);
        
        // Hide end game UI initially
        this.elements.gameOverOverlay.setVisible(false);
        this.elements.gameOverText.setVisible(false);
        this.elements.victoryText.setVisible(false);
        this.elements.endGameStats.setVisible(false);
        this.elements.restartButton.setVisible(false);
        this.elements.restartText.setVisible(false);
    }
    
    /**
     * Create pause overlay
     */
    createPauseOverlay() {
        const width = this.scene.cameras.main.width;
        const height = this.scene.cameras.main.height;
        
        // Create pause overlay
        this.elements.pauseOverlay = this.scene.add.rectangle(
            0, 0, width, height,
            0x000000, 0.5
        ).setOrigin(0).setScrollFactor(0).setDepth(150);
        
        // Create pause text
        this.elements.pauseText = this.scene.add.text(
            width / 2, height / 2, 'PAUSED\nPress SPACE to continue',
            { 
                fontFamily: 'Arial', 
                fontSize: 36, 
                color: '#ffffff',
                align: 'center'
            }
        ).setOrigin(0.5).setScrollFactor(0).setDepth(151);
        
        // Add to container and hide initially
        this.elements.container.add(this.elements.pauseOverlay);
        this.elements.container.add(this.elements.pauseText);
        this.elements.pauseOverlay.setVisible(false);
        this.elements.pauseText.setVisible(false);
    }
    
    /**
     * Create debug info display
     */
    createDebugInfo() {
        const width = this.scene.cameras.main.width;
        
        // Create debug background
        this.elements.debugBg = this.scene.add.rectangle(
            width - 260, 100, 240, 200,
            0x000000, 0.5
        ).setOrigin(0, 0).setScrollFactor(0).setDepth(100);
        
        // Create debug text
        this.elements.debugText = this.scene.add.text(
            width - 250, 110, 'Debug Info',
            { 
                fontFamily: 'Courier', 
                fontSize: 14, 
                color: '#ffffff',
                align: 'left'
            }
        ).setScrollFactor(0).setDepth(101);
        
        // Add to container
        this.elements.container.add(this.elements.debugBg);
        this.elements.container.add(this.elements.debugText);
        
        // Update debug info periodically - make sure to bind the method
        this.scene.time.addEvent({
            delay: 500, // Update every 500ms
            callback: this.updateDebugInfo.bind(this), // Properly bind to this instance
            callbackScope: this,
            loop: true
        });
    }
    
    /**
<<<<<<< HEAD
     * Create cash display UI
     */
    createCashUI() {
        const width = this.scene.cameras.main.width;
        
        // Create cash background
        this.elements.cashBackground = this.scene.add.rectangle(
            width - 220, 60, 120, 30,
            0x000000, 0.7
        ).setOrigin(0, 0).setScrollFactor(0).setDepth(100);
        
        // Create cash icon ($ symbol)
        this.elements.cashIcon = this.scene.add.text(
            width - 210, 75, '$',
            { fontFamily: 'Arial', fontSize: 18, color: '#FFD700', fontWeight: 'bold' }
        ).setOrigin(0.5, 0.5).setScrollFactor(0).setDepth(102);
        
        // Create cash text
        this.elements.cashText = this.scene.add.text(
            width - 170, 75, '0',
            { fontFamily: 'Arial', fontSize: 16, color: '#FFD700' }
        ).setOrigin(0, 0.5).setScrollFactor(0).setDepth(102);
        
        // Add to container
        this.elements.container.add(this.elements.cashBackground);
        this.elements.container.add(this.elements.cashIcon);
        this.elements.container.add(this.elements.cashText);
    }
    
    /**
     * Update cash UI with current cash amount
     * @param {Object} data - Cash data object containing cash value
     */
    updateCashUI(data) {
        if (!this.elements.cashText) return;
        
        const { cash } = data;
        
        // Format cash value with commas for thousands
        const formattedCash = cash.toLocaleString();
        
        // Update cash text
        this.elements.cashText.setText(formattedCash);
        
        // Optional: Add animation effect when cash changes
        if (this._previousCash !== undefined && cash > this._previousCash) {
            // Cash increased, show animation
            this.scene.tweens.add({
                targets: this.elements.cashText,
                scale: { from: 1.2, to: 1 },
                duration: 200,
                ease: 'Back.easeOut'
            });
            
            // Flash the text to gold color
            this.elements.cashText.setTint(0xFFFFFF);
            this.scene.time.delayedCall(100, () => {
                this.elements.cashText.setTint(0xFFD700);
            });
        }
        
        // Store current cash for next comparison
        this._previousCash = cash;
    }
    
    /**
     * Set up group display showing enemy faction counts
=======
     * Update debug information display
>>>>>>> dba6cf8c
     */
    updateDebugInfo() {
        if (!this.elements.debugText || !this.options.showDebug) return;
        
        const { scene } = this;
        let debugText = 'DEBUG INFO\n';
        
        // FPS
        debugText += `FPS: ${Math.floor(scene.game.loop.actualFps)}\n`;
        
        // Wave information
        if (scene.waveManager) {
            debugText += `Wave: ${scene.waveManager.currentWave}/${scene.waveManager.maxWaves}\n`;
            debugText += `Active Enemies: ${scene.waveManager.activeEnemies || 0}\n`;
            debugText += `Enemies Spawned: ${scene.waveManager.enemiesSpawned || 0}\n`;
        }
        
        // Object pools information
        if (scene.gameObjectManager) {
            const stats = scene.gameObjectManager.getStats();
            debugText += '\nPOOLS:\n';
            
            for (const [type, poolStats] of Object.entries(stats)) {
                if (poolStats) {
                    debugText += `${type}: ${poolStats.active}/${poolStats.total}\n`;
                }
            }
        }
        
        // Player position
        if (scene.player) {
            const pos = scene.player.getPosition();
            debugText += `\nPlayer: (${Math.floor(pos.x)}, ${Math.floor(pos.y)})\n`;
        }
        
        // Kill count
        debugText += `Kills: ${scene.killCount || 0}\n`;
        
        // Add group counts if available
        if (scene.groupManager) {
            const counts = scene.groupManager.getAllGroupCounts();
            debugText += `Groups: AI=${counts[GroupId.AI] || 0}, `;
            debugText += `CODER=${counts[GroupId.CODER] || 0}, `;
            debugText += `NEUTRAL=${counts[GroupId.NEUTRAL] || 0}\n`;
        }
        
        // Add chaos level if available
        if (scene.chaosManager) {
            const chaosValue = Math.round(scene.chaosManager.getChaos());
            debugText += `Chaos: ${chaosValue}\n`;
            
            // Add multipliers for detailed debug info
            if (scene.chaosManager.getMultipliers) {
                const aiMultipliers = scene.chaosManager.getMultipliers(GroupId.AI);
                const coderMultipliers = scene.chaosManager.getMultipliers(GroupId.CODER);
                
                debugText += `AI mult: HP=${aiMultipliers?.hp?.toFixed(2) || 1.00}, DMG=${aiMultipliers?.damage?.toFixed(2) || 1.00}\n`;
                debugText += `CODER mult: HP=${coderMultipliers?.hp?.toFixed(2) || 1.00}, DMG=${coderMultipliers?.damage?.toFixed(2) || 1.00}\n`;
            }
        }
        
        // Update the debug text
        this.elements.debugText.setText(debugText);
    }
    
    /**
     * Set up chaos meter display at top center
     * Creates a bi-directional bar showing balance between AI and Coder factions
     */
    setupGroupDisplay() {
        const centerX = this.scene.cameras.main.width / 2;
        
        // Container for the chaos meter (replaces previous faction counter)
        this.groups.chaosContainer = this.scene.add.container(centerX, 40)
            .setScrollFactor(0)
            .setDepth(DEPTHS.UI_ELEMENTS);
        
        // Background for chaos meter
        this.elements.chaosBg = this.scene.add.rectangle(0, 0, 300, 30, 0x000000, 0.7)
            .setOrigin(0.5, 0.5)
            .setStrokeStyle(1, 0xffffff, 0.3);
        
        // Central marker line
        this.elements.centerLine = this.scene.add.rectangle(0, 0, 2, 30, 0xffffff, 0.8)
            .setOrigin(0.5, 0.5);
        
        // AI side bar (left side - blue)
        this.elements.aiBar = this.scene.add.rectangle(-150, 0, 0, 24, CHAOS.COLORS.AI, 1)
            .setOrigin(0, 0.5);
        
        // Coder side bar (right side - red)
        this.elements.coderBar = this.scene.add.rectangle(0, 0, 0, 24, CHAOS.COLORS.CODER, 1)
            .setOrigin(0, 0.5);
        
        // Labels
        this.elements.aiLabel = this.scene.add.text(-140, 0, 'AI', {
            fontFamily: 'Arial',
            fontSize: '12px',
            color: '#ffffff',
            fontStyle: 'bold'
        }).setOrigin(0, 0.5).setShadow(1, 1, '#000000', 2);
        
        this.elements.coderLabel = this.scene.add.text(140, 0, 'CODER', {
            fontFamily: 'Arial',
            fontSize: '12px',
            color: '#ffffff',
            fontStyle: 'bold'
        }).setOrigin(1, 0.5).setShadow(1, 1, '#000000', 2);
        
        // Chaos value display
        this.elements.chaosValue = this.scene.add.text(0, 0, '0', {
            fontFamily: 'Arial',
            fontSize: '14px',
            color: '#ffffff',
            fontStyle: 'bold'
        }).setOrigin(0.5, 0.5).setShadow(1, 1, '#000000', 2);
        
        // Faction count text (below the chaos meter)
        this.elements.groupText = this.scene.add.text(0, 20, '', {
            fontFamily: 'Arial',
            fontSize: '11px',
            color: '#ffffff',
            align: 'center'
        }).setOrigin(0.5, 0.5);
        
        // Add all elements to the container
        this.groups.chaosContainer.add([
            this.elements.chaosBg,
            this.elements.aiBar,
            this.elements.coderBar,
            this.elements.centerLine,
            this.elements.aiLabel,
            this.elements.coderLabel,
            this.elements.chaosValue,
            this.elements.groupText
        ]);
        
        // Set up event listeners for chaos events
        if (this.scene.chaosManager) {
            EventBus.on('chaos-changed', this.handleChaosChanged, this);
            EventBus.on('MAJOR_CHAOS', this.handleMajorChaosEvent, this);
        }
        
        // Initialize with current value if available
        this.updateChaosMeter();
    }
    
    /**
     * Handle chaos value changes
     * @param {Object} data - Data containing old and new chaos values
     */
    handleChaosChanged(data) {
        // Update the chaos meter visualization
        this.updateChaosMeter();
        
        const majorEventThreshold = CHAOS?.MAJOR_EVENT_VALUE || 85;
        
        const newValue = data.newValue || data.value || 0;
        const oldValue = data.oldValue || 0;
        
        // Flash the meter when passing major thresholds
        if (Math.abs(newValue) >= majorEventThreshold && 
            Math.abs(oldValue) < majorEventThreshold) {
            this.flashChaosMeter();
        }
    }
    
    /**
     * Handle major chaos events
     * @param {Object} data - Event data with faction info
     */
    handleMajorChaosEvent(data) {
        this.flashChaosMeter();
        
        // Add screen shake effect
        if (this.scene.cameras && this.scene.cameras.main) {
            this.scene.cameras.main.shake(
                CHAOS.SHAKE_DURATION || 500,
                CHAOS.SHAKE_INTENSITY || 0.01
            );
        }
        
        // Add particle burst effect
        this.createChaosParticleEffect(data.factionId);
    }
    
    /**
     * Create particle effect for major chaos events
     * @param {string} factionId - ID of the dominant faction
     */
    createChaosParticleEffect(factionId) {
        const centerX = this.scene.cameras.main.width / 2;
        const centerY = this.scene.cameras.main.height / 2;
        
        // Determine color based on dominant faction
        const particleColor = factionId === GroupId.AI ? 
            CHAOS.COLORS.AI : CHAOS.COLORS.CODER;
        
        // Create particle emitter
        if (this.scene.add && this.scene.add.particles) {
            // Use default particle texture if available, otherwise use a circle
            const particles = this.scene.add.particles(centerX, centerY, 'particle_texture', {
                speed: { min: 100, max: 300 },
                scale: { start: 0.5, end: 0 },
                alpha: { start: 1, end: 0 },
                lifespan: 800,
                blendMode: 'ADD',
                tint: particleColor,
                quantity: 50,
                angle: { min: 0, max: 360 }
            });
            
            // Auto-destroy after effect completes
            this.scene.time.delayedCall(1000, () => {
                if (particles) particles.destroy();
            });
        }
    }
    
    /**
     * Create flashing effect for the chaos meter
     */
    flashChaosMeter() {
        if (!this.elements.chaosBg) return;
        
        // Stop any existing flash tween
        if (this.flashTween) {
            this.flashTween.stop();
        }
        
        // Reset to normal state
        this.elements.chaosBg.setStrokeStyle(1, 0xffffff, 0.3);
        
        // Create flash effect
        this.flashTween = this.scene.tweens.add({
            targets: [this.elements.chaosBg],
            alpha: { from: 0.7, to: 1 },
            strokeAlpha: { from: 0.3, to: 0.8 },
            yoyo: true,
            repeat: 5,
            duration: 100,
            ease: 'Sine.easeInOut',
            onComplete: () => {
                if (this.elements.chaosBg) {
                    this.elements.chaosBg.setStrokeStyle(1, 0xffffff, 0.3);
                    this.elements.chaosBg.setAlpha(0.7);
                }
                this.flashTween = null;
            }
        });
    }
    
    /**
     * Update chaos meter with current level
     */
    updateChaosMeter() {
        if (!this.scene.chaosManager || !this.elements.aiBar || !this.elements.coderBar) return;
        
        const chaosValue = this.scene.chaosManager.getChaos();
        const maxWidth = 150; // Half of the total bar width (300/2)
        
        // Update the value text
        this.elements.chaosValue.setText(Math.round(chaosValue));
        
        // Update AI bar (left side, negative values)
        const aiWidth = Math.max(0, -chaosValue) / Math.abs(CHAOS.MIN_VALUE) * maxWidth;
        this.elements.aiBar.width = aiWidth;
        this.elements.aiBar.x = -aiWidth;
        
        // Update Coder bar (right side, positive values)
        const coderWidth = Math.max(0, chaosValue) / CHAOS.MAX_VALUE * maxWidth;
        this.elements.coderBar.width = coderWidth;
        
        // Update faction count text beneath the meter
        this.updateGroupCountText();
    }
    
    /**
     * Update faction count text beneath the chaos meter
     */
    updateGroupCountText() {
        if (!this.scene.groupManager || !this.elements.groupText) return;
        
        const counts = this.scene.groupManager.getAllGroupCounts();
        
        // Format the group counts text
        const aiCount = counts[GroupId.AI] || 0;
        const coderCount = counts[GroupId.CODER] || 0;
        const neutralCount = counts[GroupId.NEUTRAL] || 0;
        
        // Create text for counts
        const groupText = `AI: ${aiCount} | CODER: ${coderCount} | NEUTRAL: ${neutralCount}`;
        this.elements.groupText.setText(groupText);
    }
    
    /**
     * Update the wave UI with current wave number
     * @param {number} currentWave - Current wave number
     * @param {number} maxWaves - Maximum number of waves
     */
    updateWaveUI(currentWave, maxWaves) {
        if (!this.elements.waveText) return;
        this.elements.waveText.setText(`Wave: ${currentWave}/${maxWaves}`);
    }
    
    /**
     * Update the health UI with current health percentage
     * @param {number} currentHealth - Current health value
     * @param {number} maxHealth - Maximum health value
     */
    updateHealthUI(currentHealth, maxHealth) {
        if (!this.elements.healthBar || !this.elements.healthText) return;
        
        // Calculate health percentage
        const healthPercent = Math.max(0, Math.min(100, (currentHealth / maxHealth) * 100));
        
        // Update health bar width
        const maxWidth = 190;
        this.elements.healthBar.width = Math.max(0, (maxWidth * healthPercent) / 100);
        
        // Update health text
        this.elements.healthText.setText(`${Math.floor(healthPercent)}%`);
        
        // Change color based on health percentage
        if (healthPercent < 25) {
            this.elements.healthBar.setFillStyle(0xff0000); // Red
        } else if (healthPercent < 50) {
            this.elements.healthBar.setFillStyle(0xff6600); // Orange
        } else if (healthPercent < 75) {
            this.elements.healthBar.setFillStyle(0xffff00); // Yellow
        } else {
            this.elements.healthBar.setFillStyle(0x00ff00); // Green
        }
    }
    
    /**
     * Show wave start banner
     * @param {number} waveNumber - Current wave number
     * @param {boolean} isBossWave - Whether this is a boss wave
     */
    showWaveStartBanner(waveNumber, isBossWave) {
        // Set banner text
        let bannerText = `Wave ${waveNumber}`;
        let bannerColor = 0x000099; // Blue for regular waves
        
        // Special message for boss waves
        if (isBossWave) {
            bannerText = `BOSS WAVE!\nWave ${waveNumber}`;
            bannerColor = 0x990000; // Red for boss waves
        }
        
        // Set text and color
        this.elements.waveBannerText.setText(bannerText);
        this.elements.waveBannerBg.setFillStyle(bannerColor, 0.8);
        
        // Show banner elements
        this.elements.waveBannerBg.setVisible(true);
        this.elements.waveBannerBg.setAlpha(0);
        this.elements.waveBannerText.setVisible(true);
        this.elements.waveBannerText.setAlpha(0);
        
        // Animate banner appearance
        this.scene.tweens.add({
            targets: [this.elements.waveBannerBg, this.elements.waveBannerText],
            y: { from: this.scene.cameras.main.height * 0.2, to: this.scene.cameras.main.height * 0.3 },
            alpha: { from: 0, to: 1 },
            duration: 800,
            ease: 'Back.easeOut',
            onComplete: () => {
                // Hide banner after a delay
                this.scene.time.delayedCall(2000, () => {
                    this.scene.tweens.add({
                        targets: [this.elements.waveBannerBg, this.elements.waveBannerText],
                        y: this.scene.cameras.main.height * 0.2,
                        alpha: 0,
                        duration: 800,
                        ease: 'Back.easeIn',
                        onComplete: () => {
                            this.elements.waveBannerBg.setVisible(false);
                            this.elements.waveBannerText.setVisible(false);
                        }
                    });
                });
            }
        });
    }
    
    /**
     * Show wave complete UI and next wave button
     */
    showWaveCompleteUI() {
        // Set banner text and color
        this.elements.waveBannerText.setText('Wave Complete!\nPrepare for next wave');
        this.elements.waveBannerBg.setFillStyle(0x009900, 0.8); // Green for completion
        
        // Show banner elements
        this.elements.waveBannerBg.setVisible(true);
        this.elements.waveBannerBg.setAlpha(0);
        this.elements.waveBannerText.setVisible(true);
        this.elements.waveBannerText.setAlpha(0);
        
        // Animate banner appearance
        this.scene.tweens.add({
            targets: [this.elements.waveBannerBg, this.elements.waveBannerText],
            y: { from: this.scene.cameras.main.height * 0.2, to: this.scene.cameras.main.height * 0.3 },
            alpha: { from: 0, to: 1 },
            duration: 800,
            ease: 'Back.easeOut',
            onComplete: () => {
                // Show the next wave button
                this.showNextWaveButton();
                
                // Hide banner after a delay
                this.scene.time.delayedCall(3000, () => {
                    this.scene.tweens.add({
                        targets: [this.elements.waveBannerBg, this.elements.waveBannerText],
                        y: this.scene.cameras.main.height * 0.2,
                        alpha: 0,
                        duration: 800,
                        ease: 'Back.easeIn',
                        onComplete: () => {
                            this.elements.waveBannerBg.setVisible(false);
                            this.elements.waveBannerText.setVisible(false);
                        }
                    });
                });
            }
        });
    }
    
    /**
     * Show the next wave button
     */
    showNextWaveButton() {
        // Show button elements
        this.elements.nextWaveButtonBg.setVisible(true);
        this.elements.nextWaveButtonText.setVisible(true);
        
        // Animate button appearance
        this.scene.tweens.add({
            targets: [this.elements.nextWaveButtonBg, this.elements.nextWaveButtonText],
            y: { from: this.scene.cameras.main.height + 50, to: this.scene.cameras.main.height - 80 },
            duration: 500,
            ease: 'Back.easeOut'
        });
    }
    
    /**
     * Hide the next wave button
     */
    hideNextWaveButton() {
        // Animate button disappearance
        this.scene.tweens.add({
            targets: [this.elements.nextWaveButtonBg, this.elements.nextWaveButtonText],
            y: this.scene.cameras.main.height + 50,
            duration: 500,
            ease: 'Back.easeIn',
            onComplete: () => {
                this.elements.nextWaveButtonBg.setVisible(false);
                this.elements.nextWaveButtonText.setVisible(false);
            }
        });
    }
    
    /**
     * Handle next wave button click
     */
    onNextWaveClick() {
        // Hide the button
        this.hideNextWaveButton();
        
        // Start next wave if wave manager exists
        if (this.scene.waveManager) {
            this.scene.waveManager.startNextWave();
        }
    }
    
    /**
     * Show game over UI
     */
    showGameOverUI() {
        // Prepare game over UI elements
        this.elements.gameOverOverlay.setVisible(true);
        this.elements.gameOverText.setVisible(true);
        this.elements.gameOverText.setAlpha(0);
        this.elements.gameOverText.setScale(2);
        
        // Prepare stats display
        const waveText = this.scene.waveManager 
            ? `Waves Survived: ${this.scene.waveManager.currentWave}` 
            : '';
        const killText = `Enemies Defeated: ${this.scene.killCount}`;
        
        // Add cash stats if available
        let cashText = '';
        if (this.scene.cashManager) {
            cashText = `\nCash Collected: $${this.scene.cashManager.getCurrentCash().toLocaleString()}`;
        }
        
        const statsText = `${waveText}\n${killText}${cashText}`;
        this.elements.endGameStats.setText(statsText);
        this.elements.endGameStats.setVisible(true);
        this.elements.endGameStats.setAlpha(0);
        
        // Show restart button
        this.elements.restartButton.setVisible(true);
        this.elements.restartText.setVisible(true);
        this.elements.restartButton.setAlpha(0);
        this.elements.restartText.setAlpha(0);
        
        // Animate game over text
        this.scene.tweens.add({
            targets: this.elements.gameOverText,
            alpha: 1,
            scale: 1,
            duration: 1000,
            ease: 'Back.easeOut',
            delay: 500,
            onComplete: () => {
                // Animate stats text
                this.scene.tweens.add({
                    targets: this.elements.endGameStats,
                    alpha: 1,
                    y: { from: this.scene.cameras.main.height / 2 + 20, to: this.scene.cameras.main.height / 2 + 50 },
                    duration: 800,
                    ease: 'Power2',
                    onComplete: () => {
                        // Animate restart button
                        this.scene.tweens.add({
                            targets: [this.elements.restartButton, this.elements.restartText],
                            alpha: 1,
                            y: { from: this.scene.cameras.main.height / 2 + 120, to: this.scene.cameras.main.height / 2 + 150 },
                            duration: 800,
                            ease: 'Power2'
                        });
                    }
                });
            }
        });
    }
    
    /**
     * Show victory UI when all waves are completed
     */
    showVictoryUI() {
        // Prepare victory UI elements
        this.elements.gameOverOverlay.setVisible(true);
        this.elements.victoryText.setVisible(true);
        this.elements.victoryText.setAlpha(0);
        this.elements.victoryText.setScale(2);
        
        // Prepare stats display
        const waveText = `All 40 Waves Completed!`;
        const killText = `Total Enemies Defeated: ${this.scene.killCount}`;
        
        // Add cash stats if available
        let cashText = '';
        if (this.scene.cashManager) {
            cashText = `\nCash Collected: $${this.scene.cashManager.getCurrentCash().toLocaleString()}`;
        }
        
        const statsText = `${waveText}\n${killText}${cashText}`;
        this.elements.endGameStats.setText(statsText);
        this.elements.endGameStats.setVisible(true);
        this.elements.endGameStats.setAlpha(0);
        
        // Show restart button
        this.elements.restartButton.setVisible(true);
        this.elements.restartText.setVisible(true);
        this.elements.restartButton.setAlpha(0);
        this.elements.restartText.setAlpha(0);
        
        // Animate victory text
        this.scene.tweens.add({
            targets: this.elements.victoryText,
            alpha: 1,
            scale: 1,
            duration: 1000,
            ease: 'Back.easeOut',
            delay: 500,
            onComplete: () => {
                // Animate stats text
                this.scene.tweens.add({
                    targets: this.elements.endGameStats,
                    alpha: 1,
                    y: { from: this.scene.cameras.main.height / 2 + 20, to: this.scene.cameras.main.height / 2 + 50 },
                    duration: 800,
                    ease: 'Power2',
                    onComplete: () => {
                        // Animate restart button
                        this.scene.tweens.add({
                            targets: [this.elements.restartButton, this.elements.restartText],
                            alpha: 1,
                            y: { from: this.scene.cameras.main.height / 2 + 120, to: this.scene.cameras.main.height / 2 + 150 },
                            duration: 800,
                            ease: 'Power2'
                        });
                    }
                });
            }
        });
    }
    
    /**
     * Handle restart button click
     */
    onRestartClick() {
        // Return to main menu
        this.scene.scene.start('MainMenu');
    }
    
    /**
     * Update score UI
     * @param {number} score - Current score value
     */
    updateScoreUI(score) {
        // No dedicated score UI in wave mode, but we can update debug if needed
        if (this.isDebugShown) {
            this.updateDebugInfo();
        }
    }
    
    /**
     * Set up event listeners
     */
    setupEventListeners() {
        // Use the imported EventBus instead of trying to access it through scene
        
        // Listen for XP updates
        EventBus.on('xp-updated', this.updateXPUI, this);
        
        // Listen for level up events
        EventBus.on('level-up', (data) => {
            this.showLevelUpAnimation(data.level);
            this.updateXPUI(data);
        }, this);
        
        // Listen for cash updates
        EventBus.on('cash-updated', this.updateCashUI, this);
        
        // Clean up listeners when scene changes
        this.scene.events.once('shutdown', () => {
            EventBus.off('xp-updated', this.updateXPUI, this);
            EventBus.off('level-up');
            EventBus.off('cash-updated', this.updateCashUI, this);
        });
    }
    
    /**
     * Update method called each frame
     */
    update() {
        // Update player health if health system exists
        if (this.scene.playerHealth) {
           // const health = this.scene.playerHealth.getCurrentHealth();
            //const maxHealth = this.scene.playerHealth.getMaxHealth();
            //this.updateHealthUI(health, maxHealth);
        }

        // Update debug info if enabled
        if (this.options.showDebug && this.elements.debugText) {
            this.updateDebugInfo();
        }
        
        // Update chaos meter
        this.updateChaosMeter();
    }
    
    /**
     * Clean up resources when scene is destroyed
     */
    destroy() {
        // Clean up timers
        if (this.chaosSyncTimer) {
            this.chaosSyncTimer.destroy();
            this.chaosSyncTimer = null;
        }
        
        // Clean up elements
        for (const key in this.elements) {
            if (this.elements[key] && this.elements[key].destroy) {
                this.elements[key].destroy();
            }
        }
        
        // Clear references
        this.elements = {};
        this.groups = {};
        this.scene = null;
    }
}<|MERGE_RESOLUTION|>--- conflicted
+++ resolved
@@ -1,8 +1,4 @@
-<<<<<<< HEAD
-import { DEPTHS, GroupId } from '../constants';
-=======
 import { DEPTHS, GroupId, CHAOS } from '../constants';
->>>>>>> dba6cf8c
 import { EventBus } from '../EventBus';
 
 /**
@@ -398,7 +394,6 @@
     }
     
     /**
-<<<<<<< HEAD
      * Create cash display UI
      */
     createCashUI() {
@@ -466,9 +461,7 @@
     
     /**
      * Set up group display showing enemy faction counts
-=======
      * Update debug information display
->>>>>>> dba6cf8c
      */
     updateDebugInfo() {
         if (!this.elements.debugText || !this.options.showDebug) return;
