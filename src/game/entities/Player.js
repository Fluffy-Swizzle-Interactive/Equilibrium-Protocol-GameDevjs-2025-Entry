import { DEPTHS } from '../constants';
import { PlayerHealth } from './PlayerHealth';
import { SETTINGS } from '../constants';

export class Player {
    constructor(scene, x, y) {
        this.scene = scene;
        
        // Initialize core properties
        this.SETTINGS = SETTINGS;
        this.initPhysicsProperties();
        this.initWeaponProperties(scene.gameMode || 'minigun');
        this.initGraphics(x, y);
        this.initSounds();
        this.createAnimations();
        
        
        // Initialize health system
        this.healthSystem = new PlayerHealth(scene, {
            maxHealth: 100,
            invulnerabilityTime: 1000
        });
        
<<<<<<< HEAD
        // XP collection properties
        this.xpCollectionRadius = 40;
        this.lastXpCollectionTime = 0;
        this.xpCollectionInterval = 100; // Check for XP pickups every 100ms
        
        // Cash collection properties
        this.cashCollectionRadius = 40;
        this.lastCashCollectionTime = 0;
        this.cashCollectionInterval = 100; // Check for cash pickups every 100ms
        
=======
>>>>>>> dba6cf8c
        // Timing properties
        this.lastFireTime = 0;
        this.lastMovementTime = 0;
    }

    // Add a takeDamage method that delegates to the health system
    /**
     * Apply damage to the player
     * @param {number} amount - Amount of damage to take
     * @returns {boolean} Whether the player died from this damage
     */
    takeDamage(amount) {
        if (this.healthSystem) {
            return this.healthSystem.takeDamage(amount);
        }
        return false;
    }
    
    /**
     * Initialize physics-related properties
     */
    initPhysicsProperties() {
        this.speed = this.SETTINGS.PLAYER_SPEED;
        this.velX = 0;
        this.velY = 0;
        this.friction = this.SETTINGS.PLAYER_FRICTION;
        this.acceleration = this.SETTINGS.PLAYER_ACCELERATION;
        this.radius = this.SETTINGS.PLAYER_RADIUS; // Still need this for collision detection
        
        // Aiming properties
        this.maxMouseDistance = 300;
        this.targetX = null;
        this.targetY = null;

        // Direction enum for 4-way sprite animation
        this.directions = {
            DOWN: 'down',
            RIGHT: 'right',
            UP: 'up',
            LEFT: 'left'
        };
        
        // Current direction (default: DOWN)
        this.currentDirection = this.directions.DOWN;
        
        // Track movement status for animation control
        this.isMoving = false;
        this.animationSpeed = 8; // Frames per second for walk animation
    }
    
    /**
     * Initialize weapon-specific properties based on game mode
     * @param {string} gameMode - The weapon mode ('minigun' or 'shotgun')
     */
    initWeaponProperties(gameMode) {
        this.gameMode = gameMode;
        
        if (this.gameMode === 'minigun') {
            this.fireRate = this.SETTINGS.MINIGUN_FIRE_RATE;
            this.caliber = this.SETTINGS.MINIGUN_BULLET_CALIBER;
            this.bulletSpeed = this.SETTINGS.MINIGUN_BULLET_SPEED;
            this.bulletDamage = this.SETTINGS.MINIGUN_BULLET_DAMAGE;
            this.bulletColor = 0xffff00; // Yellow
            this.bulletHealth = this.SETTINGS.MINIGUN_BULLET_HEALTH; // Health of the bullet
        } else if (this.gameMode === 'shotgun') {
            this.fireRate = this.SETTINGS.SHOTGUN_FIRE_RATE;
            this.caliber = this.SETTINGS.SHOTGUN_BULLET_CALIBER;
            this.bulletSpeed = this.SETTINGS.SHOTGUN_BULLET_SPEED;
            this.bulletDamage = this.SETTINGS.SHOTGUN_BULLET_DAMAGE;
            this.bulletColor = 0xff6600; // Orange
            this.spreadAngle = this.SETTINGS.SHOTGUN_SPREAD_ANGLE;
            this.bulletCount = this.SETTINGS.SHOTGUN_BULLET_COUNT;
            this.bulletHealth = this.SETTINGS.SHOTGUN_BULLET_HEALTH; // Health of the bullet
        }
    }
    
    /**
     * Initialize visual elements for the player
     * @param {number} x - Initial x position
     * @param {number} y - Initial y position
     */
    initGraphics(x, y) {
        // First check if the texture atlas exists
        if (!this.scene.textures.exists('player')) {
            console.warn('Player atlas texture not found. Will attempt to use individual sprites.');
            this.useAtlas = false;
        } else {
            this.useAtlas = true;
        }
        
        // Create the player sprite using the best available option
        if (this.useAtlas) {
            // Use the atlas
            this.graphics = this.scene.add.sprite(x, y, 'player');
        } else {
            // Fall back to individual images
            this.graphics = this.scene.add.sprite(x, y, 'down1');
        }
        
        this.graphics.setDepth(DEPTHS.PLAYER);
        
        // Calculate appropriate scale based on collision radius
        this.adjustSpriteScale();
        
        // Create line and cursor for aiming
        this.line = this.scene.add.graphics();
        this.line.setDepth(DEPTHS.PLAYER_UI);
        
        this.cursorCircle = this.scene.add.graphics();
        this.cursorCircle.setDepth(DEPTHS.PLAYER_UI);
        
        // Make these graphics follow the camera
        this.line.setScrollFactor(1);
        this.cursorCircle.setScrollFactor(1);
    }
    
    /**
     * Adjust sprite scale based on available textures and collision radius
     */
    adjustSpriteScale() {
        let baseWidth, baseHeight;
        
        if (this.useAtlas) {
            const baseFrame = this.scene.textures.getFrame('player', 'down1.png');
            if (baseFrame) {
                baseWidth = baseFrame.width;
                baseHeight = baseFrame.height;
            }
        } else if (this.scene.textures.exists('down1')) {
            const baseFrame = this.scene.textures.getFrame('down1');
            if (baseFrame) {
                baseWidth = baseFrame.width;
                baseHeight = baseFrame.height;
            }
        }
        
        if (baseWidth && baseHeight) {
            // Scale to match collision radius, with some adjustment for visual size
            const scaleValue = (this.radius * 2.5) / Math.min(baseWidth, baseHeight);
            this.graphics.setScale(scaleValue);
        } else {
            // Fallback scale if we can't get frame dimensions
            this.graphics.setScale(0.25);
        }
    }

    /**
     * Create player animations from the sprite atlas or individual frames
     */
    createAnimations() {
        const anims = this.scene.anims;
        const frameRate = this.animationSpeed;

        // Helper function to check if we can create an animation
        const canCreateAnimation = (key, frames) => {
            if (anims.exists(key)) return false;
            
            // Check if all frames are available
            if (this.useAtlas) {
                return frames.every(frame => 
                    this.scene.textures.getFrame('player', frame.frame || frame) !== null
                );
            } else {
                return frames.every(key => this.scene.textures.exists(key));
            }
        };
        
        // Helper function to create animation with proper frame references
        const createAnimation = (key, frameNames, options = {}) => {
            try {
                if (this.useAtlas) {
                    // Using the atlas
                    anims.create({
                        key,
                        frames: frameNames.map(frame => ({ key: 'player', frame })),
                        frameRate: options.frameRate || frameRate,
                        repeat: options.repeat !== undefined ? options.repeat : -1
                    });
                } else {
                    // Using individual images
                    anims.create({
                        key,
                        frames: frameNames.map(frame => ({ key: frame.replace('.png', '') })),
                        frameRate: options.frameRate || frameRate,
                        repeat: options.repeat !== undefined ? options.repeat : -1
                    });
                }
                
                if (this.scene.isDev) {
                    console.debug(`Created animation: ${key}`);
                }
            } catch (error) {
                console.warn(`Failed to create animation ${key}:`, error);
            }
        };

        // Define all frame sequences
        const animations = {
            'player-walk-down': ['down1.png', 'down2.png', 'down3.png', 'down4.png'],
            'player-walk-up': ['up1.png', 'up2.png', 'up3.png', 'up4.png'],
            'player-walk-left': ['left1.png', 'left2.png', 'left3.png', 'left4.png'],
            'player-walk-right': ['right1.png', 'right2.png', 'right3.png', 'right4.png'],
            
            // Idle animations (single frame)
            'player-idle-down': ['down1.png'],
            'player-idle-up': ['up1.png'],
            'player-idle-left': ['left1.png'],
            'player-idle-right': ['right1.png']
        };
        
        // Create all animations
        Object.entries(animations).forEach(([key, frames]) => {
            // Check if the animation can be created (frames exist)
            if (canCreateAnimation(key, frames)) {
                // Create with appropriate options (idle animations don't repeat)
                const isIdle = key.includes('idle');
                createAnimation(key, frames, { 
                    frameRate: isIdle ? 1 : frameRate,
                    repeat: isIdle ? 0 : -1
                });
            } else if (!anims.exists(key)) {
                console.warn(`Cannot create animation ${key}: frames not available`);
            }
        });

        // Start with idle animation
        this.graphics.play('player-idle-down');
    }
    
    /**
     * Initialize sound effects for the player
     */
    initSounds() {
        // Check if soundManager exists - it should be created in the Game scene
        if (!this.scene.soundManager) {
            console.warn('SoundManager not found in scene. Weapon sounds will not be played.');
            return;
        }

        // Use the sound effects that have already been initialized by the scene
        if (this.gameMode === 'minigun') {
            this.soundKey = 'shoot_minigun';
        } else if (this.gameMode === 'shotgun') {
            this.soundKey = 'shoot_shotgun';
        }
    }
    
    update() {
        this.updateMovement();
        this.updateAiming();
        this.updateAnimation();
<<<<<<< HEAD
        this.checkXPCollection();
        this.checkCashCollection();
    }
    
    /**
     * Check for and collect nearby XP pickups
     */
    checkXPCollection() {
        const currentTime = this.scene.time.now;
        
        // Only check for XP pickups at the specified interval
        if (currentTime - this.lastXpCollectionTime < this.xpCollectionInterval) {
            return;
        }
        
        this.lastXpCollectionTime = currentTime;
        
        // Make sure we have access to required objects
        if (!this.scene.spritePool || !this.scene.xpManager) {
            return;
        }
        
        // Check for XP pickups within collection radius
        this.scene.spritePool.checkCollision(
            this.graphics.x, 
            this.graphics.y, 
            this.xpCollectionRadius, 
            (xpSprite) => {
                if (xpSprite && xpSprite.customData && xpSprite.customData.value) {
                    // Add XP to player
                    this.scene.xpManager.addXP(xpSprite.customData.value);
                    
                    // Play XP collection sound
                    if (this.scene.soundManager) {
                        // Use existing sound effect if available, otherwise use a fallback
                        const soundKey = this.scene.soundManager.hasSound('xp_collect') 
                            ? 'xp_collect' 
                            : 'shoot_minigun'; // Fallback to an existing sound

                        this.scene.soundManager.playSoundEffect(soundKey, {
                            detune: 1200, // Higher pitch for XP collection
                            volume: 0.3
                        });
                    }
                }
                
                // Return true to confirm this pickup should be removed
                return true;
            },
            'xp_pickup' // Type of sprite to check for
        );
=======
>>>>>>> dba6cf8c
    }

    /**
     * Check for and collect nearby cash pickups
     */
    checkCashCollection() {
        const currentTime = this.scene.time.now;
        
        // Only check for cash pickups at the specified interval
        if (currentTime - this.lastCashCollectionTime < this.cashCollectionInterval) {
            return;
        }
        
        this.lastCashCollectionTime = currentTime;
        
        // Make sure we have access to required objects
        if (!this.scene.spritePool || !this.scene.cashManager) {
            console.warn('Missing required components for cash collection:', 
                         !this.scene.spritePool ? 'spritePool' : '', 
                         !this.scene.cashManager ? 'cashManager' : '');
            return;
        }
        
        // Check for cash pickups within collection radius
        const collectedItems = this.scene.spritePool.checkCollision(
            this.graphics.x, 
            this.graphics.y, 
            this.cashCollectionRadius, 
            (cashSprite) => {
                if (cashSprite && cashSprite.customData) {
                    // Verify this is a cash pickup
                    if (cashSprite.customData.type === 'cash_pickup' && cashSprite.customData.value) {
                        const amount = cashSprite.customData.value;
                        
                        // Add cash to player
                        this.scene.cashManager.addCash(amount);
                        
                        // Play cash collection sound
                        if (this.scene.soundManager) {
                            const soundKey = this.scene.soundManager.hasSound('cash_pickup') 
                                ? 'cash_pickup' 
                                : 'laserShoot';
                                
                            this.scene.soundManager.playSoundEffect(soundKey, {
                                detune: 600,
                                volume: 0.3
                            });
                        }
                    }
                }
                
                // Return true to confirm this pickup should be removed
                return true;
            }
        );
    }
    
    updateMovement() {
        // Get keyboard references from scene
        const keys = this.scene.wasd;
        
        // Track previous velocity to detect if we just started/stopped moving
        const prevVelX = this.velX;
        const prevVelY = this.velY;
        
        // Apply acceleration based on keys
        if (keys.up.isDown) {
            this.velY -= this.acceleration;
        }
        if (keys.down.isDown) {
            this.velY += this.acceleration;
        }
        if (keys.left.isDown) {
            this.velX -= this.acceleration;
        }
        if (keys.right.isDown) {
            this.velX += this.acceleration;
        }
        
        // Apply maximum velocity
        this.velX = Phaser.Math.Clamp(this.velX, -this.speed, this.speed);
        this.velY = Phaser.Math.Clamp(this.velY, -this.speed, this.speed);
        
        // Apply friction
        this.velX *= this.friction;
        this.velY *= this.friction;
        
        // Stop completely if velocity is very small
        if (Math.abs(this.velX) < 0.01) this.velX = 0;
        if (Math.abs(this.velY) < 0.01) this.velY = 0;
        
        // Calculate new position
        let newX = this.graphics.x + this.velX;
        let newY = this.graphics.y + this.velY;
        
        // Constrain to world bounds
        const worldBounds = this.scene.physics.world.bounds;
        newX = Phaser.Math.Clamp(newX, worldBounds.x + this.radius, worldBounds.right - this.radius);
        newY = Phaser.Math.Clamp(newY, worldBounds.y + this.radius, worldBounds.bottom - this.radius);
        
        // Apply new position
        this.graphics.x = newX;
        this.graphics.y = newY;
        
        // Update movement state for animation purposes
        const isMovingNow = Math.abs(this.velX) > 0.1 || Math.abs(this.velY) > 0.1;
        if (isMovingNow !== this.isMoving) {
            this.isMoving = isMovingNow;
        }
    }
    
    updateAiming() {
        const mouseX = this.scene.mouseX;
        const mouseY = this.scene.mouseY;
        
        // Skip if no mouse position is available
        if (mouseX === undefined || mouseY === undefined) return;
        
        // Calculate direction from player to mouse
        const dx = mouseX - this.graphics.x;
        const dy = mouseY - this.graphics.y;
        const angle = Math.atan2(dy, dx);
        
        // Calculate distance between player and mouse
        const distance = Math.sqrt(dx * dx + dy * dy);
        
        // Limit mouse position to maxMouseDistance
        let targetX = mouseX;
        let targetY = mouseY;
        
        if (distance > this.maxMouseDistance) {
            // If mouse is too far, use the angle to place cursor at max distance
            targetX = this.graphics.x + Math.cos(angle) * this.maxMouseDistance;
            targetY = this.graphics.y + Math.sin(angle) * this.maxMouseDistance;
        }
        
        // Store current target for shooting
        this.targetX = targetX;
        this.targetY = targetY;
        
        // Calculate point on the edge of the circle
        const startX = this.graphics.x + Math.cos(angle) * this.radius;
        const startY = this.graphics.y + Math.sin(angle) * this.radius;
        
        // Update sprite direction based on angle
        this.updateSpriteDirection(angle);
        
        // Clear previous graphics
        this.line.clear();
        this.cursorCircle.clear();
        
        // Draw the line
        this.line.lineStyle(2, 0xFFFFFF);
        this.line.beginPath();
        this.line.moveTo(startX, startY);
        this.line.lineTo(targetX, targetY);
        this.line.strokePath();
        
        // Draw hollow circle at limited mouse position
        this.cursorCircle.lineStyle(2, 0xFFFFFF);
        this.cursorCircle.strokeCircle(targetX, targetY, 10);
    }

    /**
     * Update sprite direction based on the angle to target
     * @param {number} angle - Angle in radians from player to target
     */
    updateSpriteDirection(angle) {
        // Convert angle to degrees
        const degrees = Phaser.Math.RadToDeg(angle);
        
        // Determine direction based on angle
        let newDirection;
        
        // Right quadrant (315° to 45°)
        if (degrees >= -45 && degrees < 45) {
            newDirection = this.directions.RIGHT;
        } 
        // Down quadrant (45° to 135°)
        else if (degrees >= 45 && degrees < 135) {
            newDirection = this.directions.DOWN;
        } 
        // Left quadrant (135° to 225°)
        else if ((degrees >= 135 && degrees <= 180) || (degrees >= -180 && degrees < -135)) {
            newDirection = this.directions.LEFT;
        } 
        // Up quadrant (225° to 315°)
        else {
            newDirection = this.directions.UP;
        }
        
        // Update the direction if it has changed
        if (newDirection !== this.currentDirection) {
            this.currentDirection = newDirection;
            // Animation will be updated in updateAnimation()
        }
    }
    
    /**
     * Update player animation based on movement and direction
     */
    updateAnimation() {
        // Check if animations are available in the scene
        if (!this.scene.anims || Object.keys(this.scene.anims.anims.entries).length === 0) {
            return;
        }
        
        let animKey;
        
        // Choose animation based on movement state and direction
        if (this.isMoving) {
            animKey = `player-walk-${this.currentDirection}`;
        } else {
            animKey = `player-idle-${this.currentDirection}`;
        }
        
        // Make sure the animation exists before trying to play it
        if (this.scene.anims.exists(animKey) && this.graphics.anims.currentAnim?.key !== animKey) {
            this.graphics.play(animKey);
        } else if (!this.scene.anims.exists(animKey)) {
            // If animation doesn't exist, try to use a fallback frame instead
            if (this.useAtlas) {
                const frameName = `${this.currentDirection}1.png`;
                if (this.scene.textures.getFrame('player', frameName)) {
                    this.graphics.setTexture('player', frameName);
                }
            } else {
                const frameKey = `${this.currentDirection}1`;
                if (this.scene.textures.exists(frameKey)) {
                    this.graphics.setTexture(frameKey);
                }
            }
        }
    }
    
    createBullet(spawnX, spawnY, dirX, dirY) {
        // Create a single bullet based on current weapon type
        if (this.gameMode === 'minigun') {
            return this.createMinigunBullet(spawnX, spawnY, dirX, dirY);
        } else if (this.gameMode === 'shotgun') {
            return this.createShotgunBullets(spawnX, spawnY, dirX, dirY);
        }
    }

    createMinigunBullet(spawnX, spawnY, dirX, dirY) {
        // Use bullet pool instead of direct creation
        if (this.scene.bulletPool) {
            return this.scene.bulletPool.createMinigunBullet(
                spawnX, spawnY, dirX, dirY,
                this.bulletSpeed, this.bulletHealth,
                this.bulletColor, this.caliber
            );
        } else {
            // Fallback to old method if bulletPool not available
            const bullet = this.scene.add.circle(spawnX, spawnY, this.caliber, this.bulletColor);
            
            // Add bullet properties
            bullet.dirX = dirX;
            bullet.dirY = dirY;
            bullet.speed = this.bulletSpeed;
            bullet.health = this.bulletHealth;
            
            // Add bullet to group
            this.scene.bullets.add(bullet);
            return bullet;
        }
    }

    createShotgunBullets(spawnX, spawnY, dirX, dirY) {
        // Use bullet pool instead of direct creation
        if (this.scene.bulletPool) {
            return this.scene.bulletPool.createShotgunBullets(
                spawnX, spawnY, dirX, dirY,
                this.bulletSpeed, this.bulletHealth,
                this.bulletColor, this.caliber,
                this.bulletCount, this.spreadAngle
            );
        } else {
            // Fallback to old method if bulletPool not available
            const bullets = [];
            const baseAngle = Math.atan2(dirY, dirX);
            
            for (let i = 0; i < this.bulletCount; i++) {
                // Calculate spread angle
                const spreadRadians = (Math.random() * this.spreadAngle - this.spreadAngle/2) * (Math.PI / 180);
                const angle = baseAngle + spreadRadians;
                
                // Calculate new direction with spread
                const newDirX = Math.cos(angle);
                const newDirY = Math.sin(angle);
                
                // Create bullet with spread
                const bullet = this.scene.add.circle(spawnX, spawnY, this.caliber, this.bulletColor);
                
                // Add bullet properties
                bullet.dirX = newDirX;
                bullet.dirY = newDirY;
                bullet.speed = this.bulletSpeed;
                bullet.health = this.bulletHealth;
                
                // Add bullet to group
                this.scene.bullets.add(bullet);
                bullets.push(bullet);
            }
            
            return bullets;
        }
    }

    /**
     * Shoot a bullet or multiple bullets based on weapon type
     * @returns {boolean} Whether a shot was successfully fired
     */
    shoot() {
        const currentTime = this.scene.time.now;
        
        // Check if enough time has passed since last shot (fire rate)
        if (currentTime - this.lastFireTime < this.fireRate) {
            return false; // Can't shoot yet
        }
        
        // Update last fire time
        this.lastFireTime = currentTime;
        
        // Make sure we have a target
        if (!this.targetX || !this.targetY) return false;
        
        // Calculate direction vector to target
        const directionVector = this.calculateDirectionVector();
        
        // Calculate spawn position (edge of player circle)
        const spawnX = this.graphics.x + directionVector.x * this.radius;
        const spawnY = this.graphics.y + directionVector.y * this.radius;
        
        // Create bullets using the dedicated methods
        this.createBullet(spawnX, spawnY, directionVector.x, directionVector.y);
        
        // Play shooting sound using SoundManager
        this.playWeaponSound();
        
        return true; // Successfully shot
    }

    /**
     * Play the weapon sound with error handling
     * @private
     */
    playWeaponSound() {
        // Don't try to play sounds if soundManager or soundKey aren't available
        if (!this.scene.soundManager || !this.soundKey) return;
        
        try {
            // Add slight pitch variation for more realistic sound
            const detune = Math.random() * 200 - 100; // Random detune between -100 and +100
            
            // If this is the first shot, force an unlock of the audio context
            if (!this.hasPlayedSound && this.scene.sound.locked) {
                this.scene.sound.unlock();
            }
            
            this.scene.soundManager.playSoundEffect(this.soundKey, { detune });
            this.hasPlayedSound = true;
        } catch (error) {
            console.warn('Error playing weapon sound:', error);
        }
    }
    
    /**
     * Calculate normalized direction vector from player to target
     * @returns {Object} Object with x and y properties representing direction
     */
    calculateDirectionVector() {
        // Calculate direction from player to target
        const dx = this.targetX - this.graphics.x;
        const dy = this.targetY - this.graphics.y;
        
        // Normalize direction vector
        const distance = Math.sqrt(dx * dx + dy * dy);
        return {
            x: dx / distance,
            y: dy / distance
        };
    }
    
    /**
     * Set the player's position
     * @param {number} x - New X position
     * @param {number} y - New Y position
     */
    setPosition(x, y) {
        if (this.graphics) {
            this.graphics.x = x;
            this.graphics.y = y;
            
            // Reset velocity to prevent momentum carrying over to new map
            this.velX = 0;
            this.velY = 0;
        }
    }
    
    getPosition() {
        return {
            x: this.graphics.x,
            y: this.graphics.y
        };
    }

    /**
     * Clean up player resources
     * Called when the player is being removed or reinitialized
     */
    destroy() {
        // Clean up graphics objects
        if (this.graphics) {
            this.graphics.destroy();
        }
        
        if (this.line) {
            this.line.destroy();
        }
        
        if (this.cursorCircle) {
            this.cursorCircle.destroy();
        }
        
        // Clean up any active tweens related to this player
        if (this.scene && this.scene.tweens) {
            this.scene.tweens.killTweensOf(this.graphics);
        }
        
        // Reset properties to avoid memory leaks
        this.velX = 0;
        this.velY = 0;
        this.targetX = null;
        this.targetY = null;
    }
}<|MERGE_RESOLUTION|>--- conflicted
+++ resolved
@@ -21,7 +21,6 @@
             invulnerabilityTime: 1000
         });
         
-<<<<<<< HEAD
         // XP collection properties
         this.xpCollectionRadius = 40;
         this.lastXpCollectionTime = 0;
@@ -32,8 +31,6 @@
         this.lastCashCollectionTime = 0;
         this.cashCollectionInterval = 100; // Check for cash pickups every 100ms
         
-=======
->>>>>>> dba6cf8c
         // Timing properties
         this.lastFireTime = 0;
         this.lastMovementTime = 0;
@@ -285,7 +282,6 @@
         this.updateMovement();
         this.updateAiming();
         this.updateAnimation();
-<<<<<<< HEAD
         this.checkXPCollection();
         this.checkCashCollection();
     }
@@ -337,8 +333,6 @@
             },
             'xp_pickup' // Type of sprite to check for
         );
-=======
->>>>>>> dba6cf8c
     }
 
     /**
