import { EventBus } from '../EventBus';
import { Scene } from 'phaser';
import { Player } from '../entities/Player';
import { SoundManager } from '../managers/SoundManager';
import { GameObjectManager } from '../managers/GameObjectManager';
import { EnemyManager } from '../managers/EnemyManager';
import { BulletPool } from '../entities/BulletPool';
import { MapManager } from '../managers/MapManager';

export class Game extends Scene {
    constructor() {
        super({ key: 'Game' });
        
        // Add this to your existing constructor
        this.config = {
            spatialGrid: {
                enabled: true,
                cellSize: 100,
                debugDraw: false
            }
        };
        
        // Initialize game state properties
        this.enemySpawnRate = 2000; // Milliseconds between enemy spawns
        this.enemySpawnRateDecrease = 50; // How much to decrease spawn rate over time
        this.minEnemySpawnRate = 500; // Minimum time between enemy spawns
        this.gameTime = 0; // Track game time for difficulty scaling
        this.enemyList = []; // Track all active enemies
        this.killCount = 0; // Track number of enemies killed (total)
        this.regularKillCount = 0; // Track number of regular enemies killed (for boss spawning)
        this.bossesKilled = 0; // Track number of boss enemies killed
        
        // Available maps in the game
        this.availableMaps = ['level1', 'level2'];
        
        // Check if we're in development mode
        this.isDev = import.meta.env.DEV;
    }

    init(data) {
        // Store the game mode received from menu selection
        this.gameMode = data.mode || 'minigun'; // Default to minigun if no mode is specified
        
        // Reset game state for new game
        this.resetGameState();
    }

    /**
     * Reset all game state variables for a new game
     */
    resetGameState() {
        this.killCount = 0;
        this.regularKillCount = 0;
        this.bossesKilled = 0;
        this.gameTime = 0;
        this.survivalTime = 0;
        this.enemySpawnRate = 2000; // Reset to initial spawn rate
        this.enemyList = [];
        this.isPaused = false;
    }

    create() {
        this.setupMap();
        this.setupSoundManager(); // Initialize sound manager first
        this.setupObjectManager(); // Initialize object pooling system
        this.setupGameObjects(); // Then create player and other objects
        this.setupUI();
        this.setupInput();
        this.setupEnemySpawner();
        
        this.gridCellSize = 100; // Adjust based on game scale
        this.spatialGrid = {};
        
        EventBus.emit('current-scene-ready', this);
    }

    /**
     * Set up the sound manager and start ambient music
     */
    setupSoundManager() {
        // Create sound manager
        this.soundManager = new SoundManager(this);
        
        // Initialize ambient music
        this.soundManager.initBackgroundMusic('ambient_music', {
            volume: 0.4,  // Slightly lower volume for ambient music
            loop: true
        });
        
        // Initialize sound effects
        this.soundManager.initSoundEffect('shoot_minigun', {
            volume: 0.5,
            rate: 1.0
        });
        
        this.soundManager.initSoundEffect('shoot_shotgun', {
            volume: 0.6,
            rate: 0.9
        });
        
        // Unlock audio context as early as possible - this helps with mobile browsers
        // and cases where audio might be initially locked
        if (this.sound.locked) {
            console.debug('Audio system is locked. Attempting to unlock...');
            this.sound.once('unlocked', () => {
                console.debug('Audio system unlocked successfully');
                // Start playing ambient music with fade in once audio is unlocked
                this.soundManager.playMusic('ambient_music', {
                    fadeIn: 2000  // 2 second fade in
                });
            });
        } else {
            // Sound already unlocked, play immediately
            this.soundManager.playMusic('ambient_music', {
                fadeIn: 2000  // 2 second fade in
            });
        }
    }

    /**
     * Set up the global object manager for pooling game objects
     */
    setupObjectManager() {
        // Create the global object manager
        this.gameObjectManager = new GameObjectManager(this);
        
        // Create groups for game objects
        this.bullets = this.add.group();
        this.enemies = this.add.group();
        
        // Initialize the bullet pool
        this.bulletPool = new BulletPool(this, {
            initialSize: 50,  // Start with 50 bullets
            maxSize: 500,     // Allow up to 500 bullets
            growSize: 20      // Add 20 at a time when needed
        });
        
        // Initialize the enemy manager with pools for different enemy types
        this.enemyManager = new EnemyManager(this, {
            initialSize: 20,  // Start with 20 enemies
            maxSize: 200,     // Allow up to 200 enemies
            growSize: 5       // Add 5 at a time when needed
        });
    }

    /**
     * Set up the game map and boundaries
     */
    setupMap() {
        // Initialize map manager
        this.mapManager = new MapManager(this, {
            scaleFactor: 1.5,
            enablePhysics: true
        });
        
        // Register available maps
        this.mapManager.registerMaps([
            {
                key: 'level1',
                tilemapKey: 'map',
                tilesets: [
                    {
                        key: 'level1',
                        name: 'level1'
                    }
                ],
                layers: [
                    {
                        name: 'Tile Layer 1',
                        tilesetKey: 'level1',
                        depth: 0
                    }
                ]
            },
            {
                key: 'darkcave',
                tilemapKey: 'darkcavemap',
                tilesets: [
                    {
                        key: 'darkcavenet',
                        name: 'DarkNetCaveSet'
                    }
                ],
                layers: [
                    {
                        name: 'Ground',
                        tilesetKey: 'darkcavenet',
                        depth: 0
                    },
                    {
                        name: 'Walls',
                        tilesetKey: 'darkcavenet',
                        depth: 1,
                    },
                    {
                        name: 'Spawner',
                        tilesetKey: 'darkcavenet',
                        depth: 0,
                        visible: true  // Hide spawner layer but use it for spawning logic
                    }
                ],
                // Configure collision layers
                collisionLayers: ['Walls'],
                // Additional settings for dark cave map
                options: {
                    scaleFactor: 1.4
                }
            }
        ]);
        
        // Load the initial map (level1)
        const mapData = this.mapManager.loadMap('level1');
        
        // Store the ground layer for easy access
        this.groundLayer = this.mapManager.getLayer('Tile Layer 1');
        
        // Get map dimensions from the map manager
        this.mapDimensions = this.mapManager.getMapDimensions();
        
        // Debug info for development mode
        if (this.isDev) {
            console.debug(`Map loaded: ${this.mapManager.currentMapKey}`);
            console.debug(`Map dimensions: ${this.mapDimensions.width}x${this.mapDimensions.height}`);
        }
    }

    /**
     * Set up game objects including player, enemies, and bullets
     */
    setupGameObjects() {
        // Create player instance (in center of map)
        const playerX = this.mapDimensions.width / 2;
        const playerY = this.mapDimensions.height / 2;
        this.player = new Player(this, playerX, playerY);
        
        // Setup camera to follow player
        this.setupCamera();
    }

    /**
     * Set up the camera to follow the player
     */
    setupCamera() {
        this.cameras.main.setBounds(0, 0, this.mapDimensions.width, this.mapDimensions.height);
        this.cameras.main.startFollow(this.player.graphics, true, 0.09, 0.09);
        this.cameras.main.setZoom(0.7);
    }

    /**
     * Set up UI elements like timer and kill counter
     */
    setupUI() {
        // Create survival timer UI
        this.timerText = this.add.text(16, 16, 'Time: 0s', {
            fontFamily: 'Arial',
            fontSize: '24px',
            color: '#ffffff',
            stroke: '#000000',
            strokeThickness: 4
        }).setScrollFactor(0).setDepth(100);
        
        // Create kill counter UI
        this.killText = this.add.text(16, 50, 'Kills: 0', {
            fontFamily: 'Arial',
            fontSize: '24px',
            color: '#ffffff',
            stroke: '#000000',
            strokeThickness: 4
        }).setScrollFactor(0).setDepth(100);
        
        // Create pause overlay
        this.createPauseOverlay();
    }

    /**
     * Create the pause overlay elements
     */
    createPauseOverlay() {
        // Create a semi-transparent overlay
        this.pauseOverlay = this.add.rectangle(
            this.cameras.main.width / 2,
            this.cameras.main.height / 2,
            this.cameras.main.width,
            this.cameras.main.height,
            0x000000,
            0.7
        ).setScrollFactor(0).setDepth(1000).setVisible(false);
        
        // Create pause text
        this.pauseText = this.add.text(
            this.cameras.main.width / 2,
            this.cameras.main.height / 2,
            'PAUSED\nPress SPACE to resume',
            {
                fontFamily: 'Arial',
                fontSize: '36px',
                color: '#ffffff',
                align: 'center',
                stroke: '#000000',
                strokeThickness: 4
            }
        ).setOrigin(0.5).setScrollFactor(0).setDepth(1001).setVisible(false);
    }

    /**
     * Set up input handlers for keyboard and mouse
     */
    setupInput() {
        // Track mouse position
        this.input.on('pointermove', (pointer) => {
            this.mouseX = pointer.worldX;
            this.mouseY = pointer.worldY;
        });
        
        // Track mouse states
        this.input.on('pointerdown', () => {
            this.isMouseDown = true;
        });
        
        this.input.on('pointerup', () => {
            this.isMouseDown = false;
        });
        
        // Set up WASD keys
        this.wasd = {
            up: this.input.keyboard.addKey(Phaser.Input.Keyboard.KeyCodes.W),
            down: this.input.keyboard.addKey(Phaser.Input.Keyboard.KeyCodes.S),
            left: this.input.keyboard.addKey(Phaser.Input.Keyboard.KeyCodes.A),
            right: this.input.keyboard.addKey(Phaser.Input.Keyboard.KeyCodes.D)
        };
        
        // Set up spacebar for pause
        this.pauseKey = this.input.keyboard.addKey(Phaser.Input.Keyboard.KeyCodes.SPACE);
        
        // Setup map switching keys (1, 2, 3)
        this.mapKeys = {
            map1: this.input.keyboard.addKey(Phaser.Input.Keyboard.KeyCodes.ONE),
            map2: this.input.keyboard.addKey(Phaser.Input.Keyboard.KeyCodes.TWO),
            map3: this.input.keyboard.addKey(Phaser.Input.Keyboard.KeyCodes.THREE)
        };
    }

    /**
     * Set up the enemy spawner timer
     */
    setupEnemySpawner() {
        this.time.addEvent({
            delay: this.enemySpawnRate,
            callback: this.spawnEnemy,
            callbackScope: this,
            loop: true
        });
    }

    setPauseState(isPaused, reason = 'toggle') {
        this.isPaused = isPaused;
        
        // Show/hide pause overlay based on reason
        const showOverlay = reason === 'toggle' || reason === 'space';
        this.pauseOverlay.setVisible(isPaused && showOverlay);
        this.pauseText.setVisible(isPaused && showOverlay);
        
        // Pause/resume all physics and timers
        if (isPaused) {
            this.physics.pause();
            this.time.paused = true;
            
            // Pause ambient music
            if (this.soundManager) {
                this.soundManager.pauseMusic();
            }
        } else {
            this.physics.resume();
            this.time.paused = false;
            
            // Resume ambient music
            if (this.soundManager) {
                this.soundManager.resumeMusic();
            }
        }
    }

    togglePause() {
        this.setPauseState(!this.isPaused, 'toggle');
    }

    pauseGame(reason = 'external') {
        this.setPauseState(true, reason);
    }

    resumeGame() {
        this.setPauseState(false);
    }

    update(time, delta) {
        // Handle pause state
        this.handlePauseState();
        
        // If game is paused, don't update game logic
        if (this.isPaused) {
            return;
        }
        
        // Handle map switching keys
        this.handleMapSwitchKeys();
        
        // Update game timers
        this.updateGameTimers(delta);
        
        // Update player, bullets, and enemies
        this.updateGameObjects();
        
        // Check for collisions
        this.checkCollisions();
        
        // Update difficulty based on game time
        this.updateDifficulty();
        
        // Uncomment the following line to visualize the spatial grid (for debugging)
         //this.debugDrawGrid();
    }

    /**
     * Handle pause key press and game pause state
     */
    handlePauseState() {
        if (Phaser.Input.Keyboard.JustDown(this.pauseKey)) {
            this.togglePause();
        }
    }

    /**
     * Handle map switching key presses
     */
    handleMapSwitchKeys() {
        // Only switch maps if not paused
        if (this.isPaused) return;

        // Check each map key
        if (Phaser.Input.Keyboard.JustDown(this.mapKeys.map1)) {
            this.switchMap('level1');
        } else if (Phaser.Input.Keyboard.JustDown(this.mapKeys.map3)) {
            this.switchMap('darkcave');
        }
    }

    /**
     * Update game time and survival time
     * @param {number} delta - Time since last frame in ms
     */
    updateGameTimers(delta) {
        // Update game time for difficulty scaling
        this.gameTime += delta;
        
        // Update survival time
        this.survivalTime += delta / 1000;
        
        // Only update UI text if it exists
        if (this.timerText) {
            this.timerText.setText(`Time: ${Math.floor(this.survivalTime)}s`);
        }
        
        // Log debug info only in development mode
        if (this.isDev && this.gameTime % 1000 < 16) {
            console.debug(`Game time: ${Math.floor(this.gameTime / 1000)}s, Enemy count: ${this.enemyList.length}`);
        }
    }

    /**
     * Update all game objects (player, bullets, enemies)
     */
    updateGameObjects() {
        // Update player
        this.player.update();
        
        // Attempt to shoot if mouse is held down
        if (this.isMouseDown) {
            this.player.shoot();
        }
        
        // Update bullets using the pooling system
        this.updateBullets();
        
        // Update enemies using the pooling system
        this.updateEnemies();
    }

    updateBullets() {
        // Use the bullet pool to update and cull bullets
        this.bulletPool.updateBullets(
            // Custom update function - not needed since standard movement is applied in the pool
            null,
            // Culling function - return true to release the bullet back to the pool
            (bullet) => {
                // Get distance from player
                const playerPos = this.player.getPosition();
                const dx = bullet.x - playerPos.x;
                const dy = bullet.y - playerPos.y;
                const distance = Math.sqrt(dx * dx + dy * dy);
                
                // Return true if bullet should be culled (too far or too old)
                return distance > 1000 || bullet.lifetime > 3000;
            }
        );
    }
    
    spawnEnemy() {
        // Determine which enemy type to spawn based on game time and randomness
        let enemyType;
        
        // Random chance to spawn either enemy1 or enemy2 from the start
        if (Math.random() < 0.7) {
            enemyType = 'enemy1';
        } else {
            enemyType = 'enemy2';
        }
        
        // As game progresses, increase chance to spawn tougher enemies
        const gameTimeMinutes = this.gameTime / 60000;
        
        // After 1 minute, increase enemy2 spawn chance
        if (gameTimeMinutes >= 1 && Math.random() < 0.5) {
            enemyType = 'enemy2';
        }
        
        // After 3 minutes, further increase enemy2 spawn chance
        if (gameTimeMinutes >= 3 && Math.random() < 0.7) {
            enemyType = 'enemy2';
        }
        
        // Use the enemyManager to spawn enemies at map edges
        this.enemyManager.spawnEnemiesAtEdges(enemyType, 1);
    }
    
    spawnEnemyGroup() {
        // Determine which enemy type to spawn
        let enemyType;
        
        // Random chance to spawn either enemy1 or enemy2 groups from the start
        if (Math.random() < 0.6) {
            enemyType = 'enemy1';
        } else {
            enemyType = 'enemy2';
        }
        
        // As game progresses, increase chance for enemy2 groups
        const gameTimeMinutes = this.gameTime / 60000;
        
        // After 2 minutes, increase enemy2 group spawn chance
        if (gameTimeMinutes >= 2 && Math.random() < 0.6) {
            enemyType = 'enemy2';
        }
        
        // Get player position
        const playerPos = this.player.getPosition();
        
        // Choose random group size (3-6 enemies)
        const groupSize = Phaser.Math.Between(3, 6);
        
        // Spawn enemy group around a point far from player
        const bossMargin = 500; // Far away
        const angle = Math.random() * Math.PI * 2;
        
        // Calculate spawn position in random direction
        let baseX = playerPos.x + Math.cos(angle) * bossMargin;
        let baseY = playerPos.y + Math.sin(angle) * bossMargin;
        
        // Ensure spawn is within map bounds
        baseX = Math.max(50, Math.min(this.mapDimensions.width - 50, baseX));
        baseY = Math.max(50, Math.min(this.mapDimensions.height - 50, baseY));
        
        // Use the enemy manager to spawn the group
        this.enemyManager.spawnEnemyGroup(enemyType, baseX, baseY, groupSize, 100);
    }
    
    updateEnemies() {
        // Use the enemy manager to update all enemies
        if (this.enemyManager) {
            this.enemyManager.update();
        }
    }
    
    checkCollisions() {
        this.checkBulletEnemyCollisions();
    }

    checkBulletEnemyCollisions() {
        // Update spatial grid
        this.updateSpatialGrid();
        
        // Check collisions with spatial optimization
        this.bullets.getChildren().forEach(bullet => {
            if (!bullet.active) return;
            
            // Get bullet's cell and adjacent cells
            const cellX = Math.floor(bullet.x / this.gridCellSize);
            const cellY = Math.floor(bullet.y / this.gridCellSize);
            
            // Check only enemies in relevant cells
            for (let x = cellX - 1; x <= cellX + 1; x++) {
                for (let y = cellY - 1; y <= cellY + 1; y++) {
                    const cellKey = `${x},${y}`;
                    const enemiesInCell = this.spatialGrid[cellKey] || [];
                    
                    // Check collisions with enemies in this cell
                    enemiesInCell.forEach(enemyGraphics => {
                        if (!enemyGraphics.active || !bullet.active) return;
                        
                        const distance = Phaser.Math.Distance.Between(
                            bullet.x, bullet.y,
                            enemyGraphics.x, enemyGraphics.y
                        );
                        
                        if (distance < (this.player.caliber + enemyGraphics.parentEnemy.size/2)) {
                            // Damage enemy with bullet's damage value
                            enemyGraphics.parentEnemy.takeDamage(this.player.bulletDamage);
                            
                            // Reduce bullet health
                            bullet.health--;
                            
                            // Visual feedback - make bullet flash
                            const originalColor = this.player.bulletColor;
                            bullet.fillColor = 0xffffff;
                            
                            // Reset bullet color after a short delay if it still exists
                            this.time.delayedCall(50, () => {
                                if (bullet && bullet.active) {
                                    bullet.fillColor = originalColor;
                                }
                            });
                            
                            // Only release bullet back to pool if its health is depleted
                            if (bullet.health <= 0) {
                                this.bulletPool.releaseBullet(bullet);
                            }
                        }
                    });
                }
            }
        });
    }
    
    updateDifficulty() {
        // Every 10 seconds, make enemies spawn faster
        if (this.gameTime > 0 && this.gameTime % 10000 < 100) {
            // Reduce spawn rate (making enemies spawn faster)
            this.enemySpawnRate = Math.max(
                this.minEnemySpawnRate, 
                this.enemySpawnRate - this.enemySpawnRateDecrease
            );
            
            // Update the spawn timer
            this.time.addEvent({
                delay: this.enemySpawnRate,
                callback: this.spawnEnemy,
                callbackScope: this,
                loop: true
            });
        }
    }
    
    playerDeath() {
        // Stop ambient music with fade out
        if (this.soundManager) {
            this.soundManager.stopMusic(1000); // 1s fade out
        }

        // Pass survival time and kill count to the GameOver scene
        this.scene.start('GameOver', { 
            survivalTime: Math.floor(this.survivalTime),
            killCount: this.killCount,
        });
    }

    changeScene() {
        // Stop ambient music
        if (this.soundManager) {
            this.soundManager.stopMusic(500);
        }

        this.scene.start('GameOver', { 
            survivalTime: Math.floor(this.survivalTime),
            killCount: this.killCount,
        });
    }

    createEnemyDeathEffect(x, y) {
        // Create a particle emitter
        const particles = this.add.particles(x, y, 'particle_texture', {
            speed: { min: 50, max: 200 },
            scale: { start: 0.15, end: 0 },
            alpha: { start: 1, end: 0 },
            lifespan: 100,
            blendMode: 'ADD',
            quantity: 5,
            angle: { min: 0, max: 360 }
        });
        
        // Auto-destroy the emitter after it's done
        particles.setDepth(50);
        this.time.delayedCall(1000, () => {
            particles.destroy();
        });
    }

    /**
     * Method called when an enemy is killed
     * @param {boolean} isBoss - Whether the killed enemy was a boss
     * @param {number} x - X position of enemy death
     * @param {number} y - Y position of enemy death
     * @param {string} enemyType - Type of enemy killed
     */
    onEnemyKilled(isBoss, x, y, enemyType) {
        // Increment total kill count
        this.killCount++;
        
        // Update the kill counter UI
        this.killText.setText(`Kills: ${this.killCount}`);
        
        // Create death effect at enemy position
        this.createEnemyDeathEffect(x, y);
        
        if (isBoss) {
            // If a boss was killed, increment the boss kill counter
            this.bossesKilled++;
            
            // Create special effects for boss death
            this.createBossDeathEffect(x, y);
            
            // Award bonus points for boss kill
            // Note: could be tracked separately if needed
        } else {
            // If a regular enemy was killed, increment the regular kill counter
            this.regularKillCount++;
            
            // Check if we should spawn a boss after enough regular enemies killed
            // Changed from 1000 to a more reasonable number for testing
            if (this.regularKillCount % 1000 === 0) {
                this.spawnBoss();
            }
            
            // Occasionally spawn enemy groups
            if (this.regularKillCount % 10 === 0 && Math.random() < 0.5) {
                this.spawnEnemyGroup();
            }
        }
    }

    // Method to spawn a boss
    spawnBoss() {
        // Use the enemy manager to handle boss spawning
        if (this.enemyManager) {
            this.enemyManager.spawnBoss('boss1');
        }
    }
    
    showBossWarning() {
        // Create warning text
        const warningText = this.add.text(
            this.cameras.main.width / 2,
            this.cameras.main.height / 3,
            'BOSS INCOMING!',
            {
                fontFamily: 'Arial',
                fontSize: '48px',
                color: '#ff0000',
                stroke: '#000000',
                strokeThickness: 6,
                align: 'center'
            }
        ).setOrigin(0.5).setScrollFactor(0).setDepth(1000);
        
        // Animate the warning text
        this.tweens.add({
            targets: warningText,
            alpha: { from: 1, to: 0 },
            scaleX: { from: 1, to: 1.5 },
            scaleY: { from: 1, to: 1.5 },
            duration: 2000,
            ease: 'Power2',
            onComplete: () => {
                warningText.destroy();
            }
        });
    }
    
    createBossDeathEffect(x, y) {
        // Create a large explosion effect
        // Create a large explosion effect
        for (let i = 0; i < 5; i++) {
            // Stagger the explosions for dramatic effect
            this.time.delayedCall(i * 200, () => {
                // Randomize positions slightly for each explosion
                const offsetX = Phaser.Math.Between(-30, 30);
                const offsetY = Phaser.Math.Between(-30, 30);
                
                // Create a particle emitter
                const particles = this.add.particles(x + offsetX, y + offsetY, 'particle_texture', {
                    speed: { min: 100, max: 300 },
                    scale: { start: 0.4, end: 0 },
                    alpha: { start: 1, end: 0 },
                    lifespan: 800,
                    blendMode: 'ADD',
                    quantity: 30,
                    angle: { min: 0, max: 360 }
                });
                
                // Auto-destroy the emitter after it's done
                particles.setDepth(200);
                this.time.delayedCall(1000, () => {
                    particles.destroy();
                });
            });
        }
        
        // Show victory message
        const victoryText = this.add.text(
            this.cameras.main.width / 2,
            this.cameras.main.height / 3,
            'BOSS DEFEATED!',
            {
                fontFamily: 'Arial',
                fontSize: '48px',
                color: '#ffff00',
                stroke: '#000000',
                strokeThickness: 6,
                align: 'center'
            }
        ).setOrigin(0.5).setScrollFactor(0).setDepth(1000);
        
        // Animate the victory text
        this.tweens.add({
            targets: victoryText,
            alpha: { from: 1, to: 0 },
            y: this.cameras.main.height / 3 - 100,
            duration: 3000,
            ease: 'Power2',
            onComplete: () => {
                victoryText.destroy();
            }
        });
    }

<<<<<<< HEAD
    /**
     * Switch to a different map
     * @param {string} mapKey - Key of the map to switch to
     * @returns {Promise} Resolves when map switch is complete
     */
    switchMap(mapKey) {
        // Don't switch if we're already on this map
        if (this.mapManager.currentMapKey === mapKey) {
            console.debug(`Already on map ${mapKey}`);
            return Promise.resolve();
        }
        
        // Pause the game during transition
        this.pauseGame('map_transition');
        
        // Use the map manager to switch maps with fade transition
        return this.mapManager.switchMap(mapKey, {
            fadeOut: true,
            fadeIn: true,
            fadeDuration: 800
        }).then(mapData => {
            // Store the new ground layer and map dimensions
            if (mapKey === 'darkcave') {
                this.groundLayer = this.mapManager.getLayer('Ground');
            } else {
                this.groundLayer = this.mapManager.getLayer('Tile Layer 1');
            }
            
            this.mapDimensions = this.mapManager.getMapDimensions();
            
            // Update world bounds and camera bounds
            this.cameras.main.setBounds(0, 0, this.mapDimensions.width, this.mapDimensions.height);
            
            // Save player's current properties we want to maintain
            const playerWeaponType = this.player.gameMode;
            
            // Get the previous player position if we need it
            const previousPlayerPos = this.player.getPosition();
            
            // Clean up old player instance
            this.player.destroy();
            
            // Find appropriate spawn position
            let spawnPosition;
            if (mapKey === 'darkcave') {
                // For dark cave, try to find a spawn point from the Spawner layer
                spawnPosition = this.findSpawnPosition();
            }
            
            // If no specific spawn position, use center of map
            if (!spawnPosition) {
                spawnPosition = {
                    x: this.mapDimensions.width / 2,
                    y: this.mapDimensions.height / 2
                };
            }
            
            // Create a new player instance at the spawn position
            this.player = new Player(this, spawnPosition.x, spawnPosition.y);
            
            // Restore player's weapon type
            this.player.initWeaponProperties(playerWeaponType);
            
            // Set up camera to follow new player instance
            this.cameras.main.startFollow(this.player.graphics, true, 0.09, 0.09);
            
            // Clear any existing enemies
            if (this.enemyManager) {
                this.enemyManager.clearAllEnemies();
            }
            
            // Emit event that player has been respawned in a new map
            EventBus.emit('player-map-changed', {
                player: this.player,
                mapKey: mapKey,
                previousPosition: previousPlayerPos,
                newPosition: spawnPosition
            });
            
            // Resume the game
            this.resumeGame();
            
            // Debug info
            if (this.isDev) {
                console.debug(`Switched to map: ${mapKey}`);
                console.debug(`New map dimensions: ${this.mapDimensions.width}x${this.mapDimensions.height}`);
                console.debug(`Player spawned at: ${spawnPosition.x}, ${spawnPosition.y}`);
            }
            
            return mapData;
        });
    }

    /**
     * Find an appropriate spawn position for the player when entering a map
     * Uses the "Spawner" layer in maps that have it (like darkcave)
     * @returns {Object|null} Spawn position {x, y} or null if none found
     */
    findSpawnPosition() {
        // Check if we have a spawner layer in the current map
        const spawnerLayer = this.mapManager.getLayer('Spawner');
        if (!spawnerLayer) return null;
        
        // Get the data from the spawner layer
        const layerData = spawnerLayer.layer.data;
        const possibleSpawns = [];
        
        // Loop through all tiles in the spawner layer
        for (let y = 0; y < layerData.length; y++) {
            for (let x = 0; x < layerData[y].length; x++) {
                const tile = layerData[y][x];
                
                // Check if this tile is a spawn point (tiles 29 and 30 in our tileset)
                if (tile && (tile.index === 29 || tile.index === 23 || tile.index === 30)) {
                    // Convert tile coordinates to world coordinates
                    const worldX = (x * tile.width) * this.mapDimensions.scale;
                    const worldY = (y * tile.height) * this.mapDimensions.scale;
                    
                    // Add to list of possible spawn points
                    possibleSpawns.push({ x: worldX + (tile.width/2 * this.mapDimensions.scale), 
                                          y: worldY + (tile.height/2 * this.mapDimensions.scale) });
                }
            }
        }
        
        // If we found spawn points, pick a random one
        if (possibleSpawns.length > 0) {
            const randomIndex = Math.floor(Math.random() * possibleSpawns.length);
            return possibleSpawns[randomIndex];
        }
        
        // No spawn points found
        return null;
=======
    updateSpatialGrid() {
        // Clear grid
        this.spatialGrid = {};
        
        // Add enemies to grid
        this.enemies.getChildren().forEach(enemy => {
            if (!enemy.active) return;
            
            const cellX = Math.floor(enemy.x / this.gridCellSize);
            const cellY = Math.floor(enemy.y / this.gridCellSize);
            const cellKey = `${cellX},${cellY}`;
            
            if (!this.spatialGrid[cellKey]) {
                this.spatialGrid[cellKey] = [];
            }
            
            this.spatialGrid[cellKey].push(enemy);
        });
    }

    // Add this method to visualize the spatial grid (for debugging)
    debugDrawGrid() {
        // Clear previous debug graphics
        if (this.gridDebugGraphics) {
            this.gridDebugGraphics.clear();
        } else {
            this.gridDebugGraphics = this.add.graphics();
        }
        
        // Draw grid cells that contain enemies
        this.gridDebugGraphics.lineStyle(1, 0x00ff00, 0.3);
        
        Object.keys(this.spatialGrid).forEach(cellKey => {
            const [cellX, cellY] = cellKey.split(',').map(Number);
            const x = cellX * this.gridCellSize;
            const y = cellY * this.gridCellSize;
            
            // Draw cell rectangle
            this.gridDebugGraphics.strokeRect(x, y, this.gridCellSize, this.gridCellSize);
            
            // Optionally show enemy count in cell
            const count = this.spatialGrid[cellKey].length;
            if (count > 0) {
                this.gridDebugGraphics.fillStyle(0x00ff00, 0.2);
                this.gridDebugGraphics.fillRect(x, y, this.gridCellSize, this.gridCellSize);
            }
        });
>>>>>>> c82be5a5
    }
}<|MERGE_RESOLUTION|>--- conflicted
+++ resolved
@@ -841,7 +841,7 @@
         });
     }
 
-<<<<<<< HEAD
+
     /**
      * Switch to a different map
      * @param {string} mapKey - Key of the map to switch to
@@ -975,7 +975,7 @@
         
         // No spawn points found
         return null;
-=======
+
     updateSpatialGrid() {
         // Clear grid
         this.spatialGrid = {};
@@ -1023,6 +1023,5 @@
                 this.gridDebugGraphics.fillRect(x, y, this.gridCellSize, this.gridCellSize);
             }
         });
->>>>>>> c82be5a5
     }
 }