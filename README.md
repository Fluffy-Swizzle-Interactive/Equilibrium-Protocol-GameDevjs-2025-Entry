<<<<<<< HEAD
# Fluffy-Swizz Game Jam 2025
=======
# Minigun Madness - Game Development
>>>>>>> a0c6a4b7

A top-down shooter game built with Phaser 3 and React.

## Game Overview

Players can choose between two weapon modes (minigun or shotgun) and must survive as long as possible against waves of increasingly difficult enemies.

## Development Setup

1. Clone the repository
2. Install dependencies:
```bash
npm install
```
3. Start the development server:
```bash
npm run dev
```

## Building for Production

Build the game for production:
```bash
npm run build
```

The production build will be in the `dist` folder.

## Deployment to itch.io

### Automatic Deployment (CI/CD)

This project is configured with GitHub Actions for automatic deployment to itch.io when changes are pushed to the main branch.

#### Prerequisites:

1. Create an itch.io account at https://itch.io
<<<<<<< HEAD
2. Create a new game page on itch.io with project name: `gjg2`
=======
2. Create a new game page on itch.io with project name: `GJG2`
>>>>>>> a0c6a4b7
3. Generate a Butler API key at https://itch.io/user/settings/api-keys
4. Add the API key as a GitHub secret named `BUTLER_API_KEY` in your repository settings

#### How it works:

- When changes are pushed to the `main` branch, GitHub Actions will:
  - Build the project
  - Deploy to itch.io using Butler
  - Channel will be set to `web` for browser-based play
<<<<<<< HEAD
  - The game will be published to https://fluffymcchicken.itch.io/gjg2
=======
>>>>>>> a0c6a4b7

### Manual Deployment

You can also deploy manually using npm scripts:

```bash
# Deploy to web channel
npm run deploy

# Deploy to windows-web channel
npm run deploy:win

# Deploy to all channels
npm run deploy:all
```

#### Prerequisites for manual deployment:

1. Install Butler: https://itch.io/docs/butler/installing.html
<<<<<<< HEAD
   - Or use the included `install-butler.bat` script on Windows
=======
>>>>>>> a0c6a4b7
2. Log in to Butler:
```bash
butler login
```

## Project Structure

See `.ProjectDoc.md` for comprehensive documentation of the codebase structure, components, and interfaces.<|MERGE_RESOLUTION|>--- conflicted
+++ resolved
@@ -1,8 +1,5 @@
-<<<<<<< HEAD
 # Fluffy-Swizz Game Jam 2025
-=======
-# Minigun Madness - Game Development
->>>>>>> a0c6a4b7
+
 
 A top-down shooter game built with Phaser 3 and React.
 
@@ -40,11 +37,8 @@
 #### Prerequisites:
 
 1. Create an itch.io account at https://itch.io
-<<<<<<< HEAD
 2. Create a new game page on itch.io with project name: `gjg2`
-=======
-2. Create a new game page on itch.io with project name: `GJG2`
->>>>>>> a0c6a4b7
+
 3. Generate a Butler API key at https://itch.io/user/settings/api-keys
 4. Add the API key as a GitHub secret named `BUTLER_API_KEY` in your repository settings
 
@@ -54,10 +48,8 @@
   - Build the project
   - Deploy to itch.io using Butler
   - Channel will be set to `web` for browser-based play
-<<<<<<< HEAD
   - The game will be published to https://fluffymcchicken.itch.io/gjg2
-=======
->>>>>>> a0c6a4b7
+
 
 ### Manual Deployment
 
@@ -77,10 +69,8 @@
 #### Prerequisites for manual deployment:
 
 1. Install Butler: https://itch.io/docs/butler/installing.html
-<<<<<<< HEAD
    - Or use the included `install-butler.bat` script on Windows
-=======
->>>>>>> a0c6a4b7
+
 2. Log in to Butler:
 ```bash
 butler login
